<<<<<<< HEAD
*   Fix compatibility with `psych >= 4`.

    Starting in Psych 4.0.0 `YAML.load` behaves like `YAML.safe_load`. To preserve compatibility
    `Rails.application.config_for` now uses `YAML.unsafe_load` if available.

    *Jean Boussier*
=======
## Rails 6.1.4.1 (August 19, 2021) ##

*   No changes.

>>>>>>> 90357af0

## Rails 6.1.4 (June 24, 2021) ##

*   Allow loading nested locales in engines.

*   Fix compatibility with `psych >= 4`.

    Starting in Psych 4.0.0 `YAML.load` behaves like `YAML.safe_load`. To preserve compatibility
    `Rails.application.config_for` now uses `YAML.unsafe_load` if available.

    *Jean Boussier*

*   Ensure `Rails.application.config_for` always cast hashes to `ActiveSupport::OrderedOptions`.

    *Jean Boussier*

*   Fix create migration generator with `--pretend` option.

    *euxx*


## Rails 6.1.3.2 (May 05, 2021) ##

*   No changes.


## Rails 6.1.3.1 (March 26, 2021) ##

*   No changes.


## Rails 6.1.3 (February 17, 2021) ##

*   No changes.


## Rails 6.1.2.1 (February 10, 2021) ##

*   No changes.


## Rails 6.1.2 (February 09, 2021) ##

*   No changes.


## Rails 6.1.1 (January 07, 2021) ##

*   Allow spaces in path to Yarn binstub and only run on precompile if needed.

    *Markus Doits*

*   Populate ARGV for app template.

    Fixes #40945.

    *Jonathan Hefner*


## Rails 6.1.0 (December 09, 2020) ##

*   Added `Railtie#server` hook called when Rails starts a server.
    This is useful in case your application or a library needs to run
    another process next to the Rails server. This is quite common in development
    for instance to run the Webpack or the React server.

    It can be used like this:

    ```ruby
      class MyRailtie < Rails::Railtie
        server do
          WebpackServer.run
        end
      end
    ```

    *Edouard Chin*

*   Remove deprecated `rake dev:cache` tasks.

    *Rafael Mendonça França*

*   Remove deprecated `rake routes` tasks.

    *Rafael Mendonça França*

*   Remove deprecated `rake initializers` tasks.

    *Rafael Mendonça França*

*   Remove deprecated support for using the `HOST` environment variable to specify the server IP.

    *Rafael Mendonça França*

*   Remove deprecated `server` argument from the rails server command.

    *Rafael Mendonça França*

*   Remove deprecated `SOURCE_ANNOTATION_DIRECTORIES` environment variable support from `rails notes`.

    *Rafael Mendonça França*

*   Remove deprecated `connection` option in the `rails dbconsole` command.

    *Rafael Mendonça França*

*   Remove depreated `rake notes` tasks.

    *Rafael Mendonça França*

*   Return a 405 Method Not Allowed response when a request uses an unknown HTTP method.

    Fixes #38998.

    *Loren Norman*

*   Make railsrc file location xdg-specification compliant

    `rails new` will now look for the default `railsrc` file at
    `$XDG_CONFIG_HOME/rails/railsrc` (or `~/.config/rails/railsrc` if
    `XDG_CONFIG_HOME` is not set).  If this file does not exist, `rails new`
    will fall back to `~/.railsrc`.

    The fallback behaviour means this does not cause any breaking changes.

    *Nick Wolf*

*   Change the default logging level from :debug to :info to avoid inadvertent exposure of personally
    identifiable information (PII) in production environments.

    *Eric M. Payne*

*   Automatically generate abstract class when using multiple databases.

    When generating a scaffold for a multiple database application, Rails will now automatically generate the abstract class for the database when the database argument is passed. This abstract class will include the connection information for the writing configuration and any models generated for that database will automatically inherit from the abstract class.

    Usage:

    ```bash
    $ bin/rails generate scaffold Pet name:string --database=animals
    ```

    Will create an abstract class for the animals connection.

    ```ruby
    class AnimalsRecord < ApplicationRecord
      self.abstract_class = true

      connects_to database: { writing: :animals }
    end
    ```

    And generate a `Pet` model that inherits from the new `AnimalsRecord`:

    ```ruby
    class Pet < AnimalsRecord
    end
    ```

    If you already have an abstract class and it follows a different pattern than Rails defaults, you can pass a parent class with the database argument.

    ```bash
    $ bin/rails generate scaffold Pet name:string --database=animals --parent=SecondaryBase
    ```

    This will ensure the model inherits from the `SecondaryBase` parent instead of `AnimalsRecord`

    ```ruby
    class Pet < SecondaryBase
    end
    ```

    *Eileen M. Uchitelle*, *John Crepezzi*

*   Accept params from url to prepopulate the Inbound Emails form in Rails conductor.

    *Chris Oliver*

*   Create a new rails app using a minimal stack.

      `rails new cool_app --minimal`

    All the following are excluded from your minimal stack:

    - action_cable
    - action_mailbox
    - action_mailer
    - action_text
    - active_job
    - active_storage
    - bootsnap
    - jbuilder
    - spring
    - system_tests
    - turbolinks
    - webpack

    *Haroon Ahmed*, *DHH*

*   Add default ENV variable option with BACKTRACE to turn off backtrace cleaning when debugging framework code in the
    generated config/initializers/backtrace_silencers.rb.

      `BACKTRACE=1 ./bin/rails runner "MyClass.perform"`

    *DHH*

*   The autoloading guide for Zeitwerk mode documents how to autoload classes
    during application boot in a safe way.

    *Haroon Ahmed*, *Xavier Noria*

*   The `classic` autoloader starts its deprecation cycle.

    New Rails projects are strongly discouraged from using `classic`, and we recommend that existing projects running on `classic` switch to `zeitwerk` mode when upgrading. Please check the [_Upgrading Ruby on Rails_](https://guides.rubyonrails.org/upgrading_ruby_on_rails.html) guide for tips.

    *Xavier Noria*

*   Adds `rails test:all` for running all tests in the test directory.

    This runs all test files in the test directory, including system tests.

    *Niklas Häusele*

*   Add `config.generators.after_generate` for processing to generated files.

    Register a callback that will get called right after generators has finished.

    *Yuji Yaginuma*

*   Make test file patterns configurable via Environment variables

    This makes test file patterns configurable via two environment variables:
     `DEFAULT_TEST`, to configure files to test, and `DEFAULT_TEST_EXCLUDE`,
    to configure files to exclude from testing.

    These values were hardcoded before, which made it difficult to add
    new categories of tests that should not be executed by default (e.g:
    smoke tests).

    *Jorge Manrubia*

*   No longer include `rake rdoc` task when generating plugins.

    To generate docs, use the `rdoc lib` command instead.

    *Jonathan Hefner*

*   Allow relative paths with trailing slashes to be passed to `rails test`.

    *Eugene Kenny*

*   Add `rack-mini-profiler` gem to the default `Gemfile`.

    `rack-mini-profiler` displays performance information such as SQL time and flame graphs.
    It's enabled by default in development environment, but can be enabled in production as well.
    See the gem [README](https://github.com/MiniProfiler/rack-mini-profiler/blob/master/README.md) for information on how to enable it in production.

    *Osama Sayegh*

*   `rails stats` will now count TypeScript files toward JavaScript stats.

    *Joshua Cody*

*   Run `git init` when generating plugins.

    Opt out with `--skip-git`.

    *OKURA Masafumi*

*   Add benchmark generator.

    Introduce benchmark generator to benchmark Rails applications.

      `rails generate benchmark opt_compare`

    This creates a benchmark file that uses [`benchmark-ips`](https://github.com/evanphx/benchmark-ips).
    By default, two code blocks can be benchmarked using the `before` and `after` reports.

    You can run the generated benchmark file using:
      `ruby script/benchmarks/opt_compare.rb`

    *Kevin Jalbert*, *Gannon McGibbon*

*   Cache compiled view templates when running tests by default.

    When generating a new app without `--skip-spring`, caching classes is
    disabled in `environments/test.rb`. This implicitly disables caching
    view templates too. This change will enable view template caching by
    adding this to the generated `environments/test.rb`:

    ```ruby
    config.action_view.cache_template_loading = true
    ```

    *Jorge Manrubia*

*   Introduce middleware move operations.

    With this change, you no longer need to delete and reinsert a middleware to
    move it from one place to another in the stack:

    ```ruby
    config.middleware.move_before ActionDispatch::Flash, Magical::Unicorns
    ```

    This will move the `Magical::Unicorns` middleware before
    `ActionDispatch::Flash`. You can also move it after with:

    ```ruby
    config.middleware.move_after ActionDispatch::Flash, Magical::Unicorns
    ```

    *Genadi Samokovarov*

*   Generators that inherit from NamedBase respect `--force` option.

    *Josh Brody*

*   Allow configuration of eager_load behaviour for rake environment:

        config.rake_eager_load

    Defaults to `false` as per previous behaviour.

    *Thierry Joyal*

*   Ensure Rails migration generator respects system-wide primary key config.

    When rails is configured to use a specific primary key type:

    ```ruby
    config.generators do |g|
      g.orm :active_record, primary_key_type: :uuid
    end
    ```

    Previously:

    ```bash
    $ bin/rails g migration add_location_to_users location:references
    ```

    The references line in the migration would not have `type: :uuid`.
    This change causes the type to be applied appropriately.

    *Louis-Michel Couture*, *Dermot Haughey*

*   Deprecate `Rails::DBConsole#config`.

    `Rails::DBConsole#config` is deprecated without replacement. Use `Rails::DBConsole.db_config.configuration_hash` instead.

    *Eileen M. Uchitelle*, *John Crepezzi*

*   `Rails.application.config_for` merges shared configuration deeply.

    ```yaml
    # config/example.yml
    shared:
      foo:
        bar:
          baz: 1
    development:
      foo:
        bar:
          qux: 2
    ```

    ```ruby
    # Previously
    Rails.application.config_for(:example)[:foo][:bar] #=> { qux: 2 }

    # Now
    Rails.application.config_for(:example)[:foo][:bar] #=> { baz: 1, qux: 2 }
    ```

    *Yuhei Kiriyama*

*   Remove access to values in nested hashes returned by `Rails.application.config_for` via String keys.

    ```yaml
    # config/example.yml
    development:
      options:
        key: value
    ```

    ```ruby
    Rails.application.config_for(:example).options
    ```

    This used to return a Hash on which you could access values with String keys. This was deprecated in 6.0, and now doesn't work anymore.

    *Étienne Barrié*

*   Configuration files for environments (`config/environments/*.rb`) are
    now able to modify `autoload_paths`, `autoload_once_paths`, and
    `eager_load_paths`.

    As a consequence, applications cannot autoload within those files. Before, they technically could, but changes in autoloaded classes or modules had no effect anyway in the configuration because reloading does not reboot.

    Ways to use application code in these files:

    * Define early in the boot process a class that is not reloadable, from which the application takes configuration values that get passed to the framework.

        ```ruby
        # In config/application.rb, for example.
        require "#{Rails.root}/lib/my_app/config"

        # In config/environments/development.rb, for example.
        config.foo = MyApp::Config.foo
        ```

    * If the class has to be reloadable, then wrap the configuration code in a `to_prepare` block:

        ```ruby
        config.to_prepare do
          config.foo = MyModel.foo
        end
        ```

      That assigns the latest `MyModel.foo` to `config.foo` when the application boots, and each time there is a reload. But whether that has an effect or not depends on the configuration point, since it is not uncommon for engines to read the application configuration during initialization and set their own state from them. That process happens only on boot, not on reloads, and if that is how `config.foo` worked, resetting it would have no effect in the state of the engine.

    *Allen Hsu* & *Xavier Noria*

*   Support using environment variable to set pidfile.

    *Ben Thorner*


Please check [6-0-stable](https://github.com/rails/rails/blob/6-0-stable/railties/CHANGELOG.md) for previous changes.<|MERGE_RESOLUTION|>--- conflicted
+++ resolved
@@ -1,16 +1,14 @@
-<<<<<<< HEAD
 *   Fix compatibility with `psych >= 4`.
 
     Starting in Psych 4.0.0 `YAML.load` behaves like `YAML.safe_load`. To preserve compatibility
     `Rails.application.config_for` now uses `YAML.unsafe_load` if available.
 
     *Jean Boussier*
-=======
+
 ## Rails 6.1.4.1 (August 19, 2021) ##
 
 *   No changes.
 
->>>>>>> 90357af0
 
 ## Rails 6.1.4 (June 24, 2021) ##
 
