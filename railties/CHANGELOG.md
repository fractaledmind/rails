<<<<<<< HEAD
*   Allow column definitions passed to migration-producing generators (migration, model, resource, scaffold)
    to accept key-value options for both the field and an index. Spaces are also now allowed in the column definition.

    Examples:

    ```
    title:string{null:false}
    description:text{default: 'hello, world!'}
    tags:text{array, null: false, default: []}
    owner:references{foreign_key:{table_name:users}}
    title:string{null: false}:uniq{name: by_title}
    title:string:index{length:{title:15}}
    ```

    *Stephen Margheim*
=======
*   Add an option to start rails console in sandbox mode by default

    `sandbox_by_default` option is added to start rails console in sandbox
    mode by default. With this option turned on, `--no-sandbox` must be
    specified to start rails in non-sandbox mode.

    Note that this option is ignored when rails environment is development
    or test.

    *Shouichi Kamiya*

*   Omit `webdrivers` gem dependency from `Gemfile` template

    *Sean Doyle*

*   Support filtering tests by line ranges

    The new syntax allows you to filter tests by line ranges. For example, the
    following command runs tests from line 10 to 20.

    ```bash
    $ rails test test/models/user_test.rb:10-20
    ```

    *Shouichi Kamiya*, *Seonggi Yang*, *oljfte*, *Ryohei UEDA*

*   Update default scaffold templates to set 303 (See Other) as status code
    on redirect for the update action for XHR requests other than GET or POST
    to avoid issues (e.g browsers trying to follow the redirect using the
    original request method resulting in double PATCH/PUT)

    *Guillermo Iguaran*

*   The new `config.autoload_lib_once` is similar to `config.autoload_lib`,
    except that it adds `lib` to `config.autoload_once_paths` instead.

    By calling `config.autoload_lib_once`, classes and modules in `lib` can be
    autoloaded, even from application initializers, but won't be reloaded.

    Please, see further details in the [autoloading
    guide](https://guides.rubyonrails.org/v7.1/autoloading_and_reloading_constants.html).

    *Xavier Noria*

*   Add `config.action_dispatch.debug_exception_log_level` to configure the log
    level used by `ActionDispatch::DebugExceptions`.

    The default is `:fatal`, but with `load_defaults "7.1"` the default will be
    `:error`.

    *Hartley McGuire*

*   Add `DATABASE` option to `railties:install:migrations`

    This allows you to specify which database the migrations should be copied to
    when running `rails railties:install:migrations`.

    ```bash
    $ rails railties:install:migrations DATABASE=animals
    ```

    *Matthew Hirst*

*   The new method `config.autoload_lib(ignore:)` provides a simple way to
    autoload from `lib`:

    ```ruby
    # config/application.rb
    config.autoload_lib(ignore: %w(assets tasks))
    ```

    Please, see further details in the [autoloading
    guide](https://guides.rubyonrails.org/v7.1/autoloading_and_reloading_constants.html).

    *Xavier Noria*

*   Don't show secret_key_base for `Rails.application.config#inspect`.

    Before:

    ```ruby
    Rails.application.config.inspect
    "#<Rails::Application::Configuration:0x00000001132b02a0 @root=... @secret_key_base=\"b3c631c314c0bbca50c1b2843150fe33\" ... >"
    ```

    After:

    ```ruby
    Rails.application.config.inspect
    "#<Rails::Application::Configuration:0x00000001132b02a0>"
    ```

    *Petrik de Heus*

*   Deprecate calling `Rails.application.secrets`.

    Rails `secrets` have been deprecated in favor of `credentials`.
    Calling `Rails.application.secrets` should show a deprecation warning.

    *Petrik de Heus*

*   Store `secret_key_base` in `Rails.config` for local environments.

    Rails `secrets` have been deprecated in favor of `credentials`.
    For the local environments the `secret_key_base` is now stored in
    `Rails.config.secret_key_base` instead of the soft deprecated
    `Rails.application.secrets.secret_key_base`.

    *Petrik de Heus*

*   Enable force_ssl=true in production by default: Force all access to the app over SSL,
    use Strict-Transport-Security, and use secure cookies

    *Justin Searls*, *Aaron Patterson*, *Guillermo Iguaran*, *Vinícius Bispo*

*   Add engine's draw paths to application route set, so that the application
    can draw route files defined in engine paths.

    *Gannon McGibbon*

*   Support `VISUAL` environment variable for commands which open an editor,
    and prefer it over `EDITOR`.

    *Summer ☀️*

*   Add engine's `test/fixtures` path to `fixture_paths` in `on_load` hook if
    path exists and is under the Rails application root.

    *Chris Salzberg*

*   `bin/rails app:template` now runs `bundle install` and any `after_bundle`
    blocks after the template is executed.

    *Jonathan Hefner* and *Gerry Caulfield*

*   Enable passing column size to migration generator

    Previously you could pass a limit to the migration generator:

    `rails generate migration CreateAuthor name:text{65535}`

    Now, a size attribute can be passed to the migration generator:

    `rails generate migration CreateAuthor name:text{medium}`

    This generates a migration which includes the size attribute:

    ```ruby
    class CreateAuthor < ActiveRecord::Migration[7.1]
      def change
        create_table :authors do |t|
          t.text :name, size: :medium
        end
      end
    end
    ```

    *Josh Broughton*, *Hartley McGuire*

*   Trying to set a config key with the same name of a method now raises:

    ```ruby
    config.load_defaults = 7.0
    # NoMethodError: Cannot assign to `load_defaults`, it is a configuration method
    ```

    *Xavier Noria*

*   Deprecate `secrets:edit/show` and remove `secrets:setup`

    `bin/rails secrets:setup` has been deprecated since Rails 5.2 in favor of
    credentials. This command has been removed.

    `bin/rails secrets:show` and `bin/rails secrets:edit` have been deprecated
    in favor of credentials.

    Run `bin/rails credentials:help` for more information

    *Petrik de Heus*

*   `bin/rails --help` will now list only framework and plugin commands. Rake
    tasks defined in `lib/tasks/*.rake` files will no longer be included. For a
    list of those tasks, use `rake -T`.

    *Jonathan Hefner*

*   Allow calling `bin/rails restart` outside of app directory.

    The following would previously fail with a "No Rakefile found" error.

    ```bash
    $ blog/bin/rails restart
    ```

    *Petrik de Heus*

*   Support prerelease rubies in Gemfile template if RubyGems version is 3.3.13 or higher.

    *Yasuo Honda*, *David Rodríguez*

*   Autoloading setup honors root directories manually set by the user.

    This is relevant for custom namespaces. For example, if you'd like classes
    and modules under `app/services` to be defined in the `Services` namespace
    without an extra `app/services/services` directory, this is now enough:

    ```ruby
    # config/initializers/autoloading.rb

    # The namespace has to exist.
    #
    # In this example we define the module on the spot. Could also be created
    # elsewhere and its definition loaded here with an ordinary `require`. In
    # any case, `push_dir` expects a class or module object.
    module Services; end

    Rails.autoloaders.main.push_dir("#{Rails.root}/app/services", namespace: Services)
    ```

    Check the autoloading guide for further details.

    *Xavier Noria*

*   Railties now requires the irb gem as a dependency, which means when you install Rails, irb will also
    be installed as a gem. Rails will then use the installed version of irb for its console instead of
    relying on Ruby's built-in version.
    This ensures that Rails has access to the most up-to-date and reliable version of irb for its console.

    *Stan Lo*

*   Use infinitive form for all rails command descriptions verbs.

    *Petrik de Heus*

*   Credentials commands (e.g. `bin/rails credentials:edit`) now respect
    `config.credentials.content_path` and `config.credentials.key_path` when set
    in `config/application.rb` or `config/environments/#{Rails.env}.rb`.

    Before:

      * `bin/rails credentials:edit` ignored `RAILS_ENV`, and would always edit
        `config/credentials.yml.enc`.

      * `bin/rails credentials:edit --environment foo` would create and edit
        `config/credentials/foo.yml.enc`.

      * If `config.credentials.content_path` or `config.credentials.key_path`
        was set, `bin/rails credentials:edit` could not be used to edit the
        credentials.  Editing credentials required using `bin/rails
        encrypted:edit path/to/credentials --key path/to/key`.

    After:

      * `bin/rails credentials:edit` will edit the credentials file that the app
        would load for the current `RAILS_ENV`.

      * `bin/rails credentials:edit` respects `config.credentials.content_path`
        and `config.credentials.key_path` when set in `config/application.rb`
        or `config/environments/#{Rails.env}.rb`.

      * `bin/rails credentials:edit --environment foo` will create and edit
        `config/credentials/foo.yml.enc` _if_ `config.credentials.content_path`
        has not been set for the `foo` environment.  Ultimately, it will edit
        the credentials file that the app would load for the `foo` environment.

    *Jonathan Hefner*

*   Add descriptions for non-Rake commands when running `rails -h`.

    *Petrik de Heus*

*   Show relevant commands when calling help

    When running `rails -h` or just `rails` outside a Rails application,
    Rails outputs all options for running the `rails new` command. This can be
    confusing to users when they probably want to see the common Rails commands.

    Instead, we should always show the common commands when running `rails -h`
    inside or outside a Rails application.

    As the relevant commands inside a Rails application differ from the
    commands outside an application, the help USAGE file has been split to
    show the most relevant commands for the context.

    *Petrik de Heus*

*   Add Rails::HealthController#show and map it to /up for newly generated applications.
    Load balancers and uptime monitors all need a basic endpoint to tell whether the app is up.
    This is a good starting point that'll work in many situations.

    *DHH*

*   Only use HostAuthorization middleware if `config.hosts` is not empty

    *Hartley McGuire*
>>>>>>> e98a6bda

*   Raise an exception when a `before_action`'s "only" or "except" filter
    options reference an action that doesn't exist. This will be enabled by
    default but can be overridden via config.

    ```ruby
    # config/environments/production.rb
    config.action_controller.raise_on_missing_callback_actions = false
    ```

    *Jess Bees*

*   Use physical processor count as the default Puma worker count in production.
    This can be overridden by setting `ENV["WEB_CONCURRENCY"]` or editing the
    generated "config/puma.rb" directly.

    *DHH*

*   Add Docker files by default to new apps: Dockerfile, .dockerignore, bin/docker-entrypoint.
    These files can be skipped with `--skip-docker`. They're intended as a starting point for
    a production deploy of the application. Not intended for development (see Docked Rails for that).

    Example:

    ```bash
    $ docker build -t app .
    $ docker volume create app-storage
    $ docker run --rm -it -v app-storage:/rails/storage -p 3000:3000 --env RAILS_MASTER_KEY=<see config/master.key> app
    ```

    You can also start a console or a runner from this image:

    ```bash
    $ docker run --rm -it -v app-storage:/rails/storage --env RAILS_MASTER_KEY=<see config/master.key> app console
    ```

    To create a multi-platform image on Apple Silicon to deploy on AMD or Intel and push to Docker Hub for user/app:

    ```bash
    $ docker login -u <user>
    $ docker buildx create --use
    $ docker buildx build --push --platform=linux/amd64,linux/arm64 -t <user/image> .
    ```

    *DHH, Sam Ruby*

*   Add ENV["SECRET_KEY_BASE_DUMMY"] for starting production environment with a generated secret base key,
    which can be used to run tasks like `assets:precompile` without making the RAILS_MASTER_KEY available
    to the build process.

    Dockerfile layer example:

    ```
    RUN SECRET_KEY_BASE_DUMMY=1 bundle exec rails assets:precompile
    ```

    *DHH*

*   Show descriptions for all commands in Rails help

    When calling `rails help` most commands missed their description. We now
    show the same descriptions as shown in `rails -T`.

    *Petrik de Heus*

*   Always generate the storage/ directory with rails new to ensure there's a stable place to
    put permanent files, and a single mount point for containers to map. Then default sqlite3 databases
    to live there instead of db/, which is only meant for configuration, not data.

    *DHH*

*   Rails console now disables `IRB`'s autocompletion feature in production by default.

    Setting `IRB_USE_AUTOCOMPLETE=true` can override this default.

    *Stan Lo*

*   Add `config.precompile_filter_parameters`, which enables precompilation of
    `config.filter_parameters` using `ActiveSupport::ParameterFilter.precompile_filters`.
    Precompilation can improve filtering performance, depending on the quantity
    and types of filters.

    `config.precompile_filter_parameters` defaults to `true` for
    `config.load_defaults 7.1` and above.

    *Jonathan Hefner*

*   Add `after_routes_loaded` hook to `Rails::Railtie::Configuration` for
    engines to add a hook to be called after application routes have been
    loaded.

    ```ruby
    MyEngine.config.after_routes_loaded do
      # code that must happen after routes have been loaded
    end
    ```

    *Chris Salzberg*

*   Send 303 See Other status code back for the destroy action on newly generated
    scaffold controllers.

    *Tony Drake*

*   Add `Rails.application.deprecators` as a central point to manage deprecators
    for an application.

    Individual deprecators can be added and retrieved from the collection:

    ```ruby
    Rails.application.deprecators[:my_gem] = ActiveSupport::Deprecation.new("2.0", "MyGem")
    Rails.application.deprecators[:other_gem] = ActiveSupport::Deprecation.new("3.0", "OtherGem")
    ```

    And the collection's configuration methods affect all deprecators in the
    collection:

    ```ruby
    Rails.application.deprecators.debug = true

    Rails.application.deprecators[:my_gem].debug
    # => true
    Rails.application.deprecators[:other_gem].debug
    # => true
    ```

    Additionally, all deprecators in the collection can be silenced for the
    duration of a given block:

    ```ruby
    Rails.application.deprecators.silence do
      Rails.application.deprecators[:my_gem].warn    # => silenced (no warning)
      Rails.application.deprecators[:other_gem].warn # => silenced (no warning)
    end
    ```

    *Jonathan Hefner*

*   Move dbconsole logic to Active Record connection adapter.

    Instead of hosting the connection logic in the command object, the
    database adapter should be responsible for connecting to a console session.
    This patch moves #find_cmd_and_exec to the adapter and exposes a new API to
    lookup the adapter class without instantiating it.

    *Gannon McGibbon*, *Paarth Madan*

*   Add `Rails.application.message_verifiers` as a central point to configure
    and create message verifiers for an application.

    This allows applications to, for example, rotate old `secret_key_base`
    values:

    ```ruby
    config.before_initialize do |app|
      app.message_verifiers.rotate(secret_key_base: "old secret_key_base")
    end
    ```

    And for libraries to create preconfigured message verifiers:

    ```ruby
    ActiveStorage.verifier = Rails.application.message_verifiers["ActiveStorage"]
    ```

    *Jonathan Hefner*

*   Support MySQL's ssl-mode option for the dbconsole command.

    Verifying the identity of the database server requires setting the ssl-mode
    option to VERIFY_CA or VERIFY_IDENTITY. This option was previously ignored
    for the dbconsole command.

    *Petrik de Heus*

*   Delegate application record generator description to orm hooked generator.

    *Gannon McGibbon*

*   Show BCC recipients when present in Action Mailer previews.

    *Akshay Birajdar*

*   Extend `routes --grep` to also filter routes by matching against path.

    Example:

    ```bash
    $ bin/rails routes --grep /cats/1
    Prefix Verb   URI Pattern         Controller#Action
       cat GET    /cats/:id(.:format) cats#show
           PATCH  /cats/:id(.:format) cats#update
           PUT    /cats/:id(.:format) cats#update
           DELETE /cats/:id(.:format) cats#destroy
    ```

    *Orhan Toy*

*   Improve `rails runner` output when given a file path that doesn't exist.

    *Tekin Suleyman*

*   `config.allow_concurrency = false` now use a `Monitor` instead of a `Mutex`

    This allows to enable `config.active_support.executor_around_test_case` even
    when `config.allow_concurrency` is disabled.

    *Jean Boussier*

*   Add `routes --unused` option to detect extraneous routes.

    Example:

    ```bash
    $ bin/rails routes --unused

    Found 2 unused routes:

    Prefix Verb URI Pattern    Controller#Action
       one GET  /one(.:format) action#one
       two GET  /two(.:format) action#two
    ```

    *Gannon McGibbon*

*   Add `--parent` option to controller generator to specify parent class of job.

    Example:

    `bin/rails g controller admin/users --parent=admin_controller` generates:

    ```ruby
    class Admin::UsersController < AdminController
      # ...
    end
    ```

    *Gannon McGibbon*

*   In-app custom credentials templates are now supported.  When a credentials
    file does not exist, `rails credentials:edit` will now try to use
    `lib/templates/rails/credentials/credentials.yml.tt` to generate the
    credentials file, before falling back to the default template.

    This allows e.g. an open-source Rails app (which would not include encrypted
    credentials files in its repo) to include a credentials template, so that
    users who install the app will get a custom pre-filled credentials file when
    they run `rails credentials:edit`.

    *Jonathan Hefner*

*   Except for `dev` and `test` environments, newly generated per-environment
    credentials files (e.g. `config/credentials/production.yml.enc`) now include
    a `secret_key_base` for convenience, just as `config/credentials.yml.enc`
    does.

    *Jonathan Hefner*

*   `--no-*` options now work with the app generator's `--minimal` option, and
    are both comprehensive and precise.  For example:

    ```bash
    $ rails new my_cool_app --minimal
    Based on the specified options, the following options will also be activated:

      --skip-active-job [due to --minimal]
      --skip-action-mailer [due to --skip-active-job, --minimal]
      --skip-active-storage [due to --skip-active-job, --minimal]
      --skip-action-mailbox [due to --skip-active-storage, --minimal]
      --skip-action-text [due to --skip-active-storage, --minimal]
      --skip-javascript [due to --minimal]
      --skip-hotwire [due to --skip-javascript, --minimal]
      --skip-action-cable [due to --minimal]
      --skip-bootsnap [due to --minimal]
      --skip-dev-gems [due to --minimal]
      --skip-system-test [due to --minimal]

    ...

    $ rails new my_cool_app --minimal --no-skip-active-storage
    Based on the specified options, the following options will also be activated:

      --skip-action-mailer [due to --minimal]
      --skip-action-mailbox [due to --minimal]
      --skip-action-text [due to --minimal]
      --skip-javascript [due to --minimal]
      --skip-hotwire [due to --skip-javascript, --minimal]
      --skip-action-cable [due to --minimal]
      --skip-bootsnap [due to --minimal]
      --skip-dev-gems [due to --minimal]
      --skip-system-test [due to --minimal]

    ...
    ```

    *Brad Trick* and *Jonathan Hefner*

*   Add `--skip-dev-gems` option to app generator to skip adding development
    gems (like `web-console`) to the Gemfile.

    *Brad Trick*

*   Skip Active Storage and Action Mailer if Active Job is skipped.

    *Étienne Barrié*

*   Correctly check if frameworks are disabled when running app:update.

    *Étienne Barrié* and *Paulo Barros*

*   Delegate model generator description to orm hooked generator.

    *Gannon McGibbon*

*   Execute `rails runner` scripts inside the executor.

    Enables error reporting, query cache, etc.

    *Jean Boussier*

*   Avoid booting in development then test for test tasks.

    Running one of the rails test subtasks (e.g. test:system, test:models) would
    go through Rake and cause the app to be booted twice. Now all the test:*
    subtasks are defined as Thor tasks and directly load the test environment.

    *Étienne Barrié*

*   Deprecate `Rails::Generators::Testing::Behaviour` in favor of `Rails::Generators::Testing::Behavior`.

    *Gannon McGibbon*

*   Allow configuration of logger size for local and test environments

    `config.log_file_size`

    Defaults to `100` megabytes.

    *Bernie Chiu*

*   Enroll new apps in decrypted diffs of credentials by default.  This behavior
    can be opted out of with the app generator's `--skip-decrypted-diffs` flag.

    *Jonathan Hefner*

*   Support declarative-style test name filters with `bin/rails test`.

    This makes it possible to run a declarative-style test such as:

    ```ruby
    class MyTest < ActiveSupport::TestCase
      test "does something" do
        # ...
      end
    end
    ```

    Using its declared name:

    ```bash
    $ bin/rails test test/my_test.rb -n "does something"
    ```

    Instead of having to specify its expanded method name:

    ```bash
    $ bin/rails test test/my_test.rb -n test_does_something
    ```

    *Jonathan Hefner*

*   Add `--js` and `--skip-javascript` options to `rails new`

    `--js` alias to `rails new --javascript ...`

    Same as `-j`, e.g. `rails new --js esbuild ...`

    `--skip-js` alias to `rails new --skip-javascript ...`

    Same as `-J`, e.g. `rails new --skip-js ...`

    *Dorian Marié*

*   Allow relative paths with leading dot slash to be passed to `rails test`.

    Fix `rails test ./test/model/post_test.rb` to run a single test file.

    *Shouichi Kamiya* and *oljfte*

*   Deprecate `config.enable_dependency_loading`. This flag addressed a limitation of the `classic` autoloader and has no effect nowadays. To fix this deprecation, please just delete the reference.

    *Xavier Noria*

*   Define `config.enable_reloading` to be `!config.cache_classes` for a more intuitive name. While `config.enable_reloading` and `config.reloading_enabled?` are preferred from now on, `config.cache_classes` is supported for backwards compatibility.

    *Xavier Noria*

*   Add JavaScript dependencies installation on bin/setup

    Add  `yarn install` to bin/setup when using esbuild, webpack, or rollout.

    *Carlos Ribeiro*

*   Use `controller_class_path` in `Rails::Generators::NamedBase#route_url`

    The `route_url` method now returns the correct path when generating
    a namespaced controller with a top-level model using `--model-name`.

    Previously, when running this command:

    ``` sh
    bin/rails generate scaffold_controller Admin/Post --model-name Post
    ```

    the comments above the controller action would look like:

    ``` ruby
    # GET /posts
    def index
      @posts = Post.all
    end
    ```

    afterwards, they now look like this:

    ``` ruby
    # GET /admin/posts
    def index
      @posts = Post.all
    end
    ```

    Fixes #44662.

    *Andrew White*

*   No longer add autoloaded paths to `$LOAD_PATH`.

    This means it won't be possible to load them with a manual `require` call, the class or module can be referenced instead.

    Reducing the size of `$LOAD_PATH` speed-up `require` calls for apps not using `bootsnap`, and reduce the
    size of the `bootsnap` cache for the others.

    *Jean Boussier*

*   Remove default `X-Download-Options` header

    This header is currently only used by Internet Explorer which
    will be discontinued in 2022 and since Rails 7 does not fully
    support Internet Explorer this header should not be a default one.

    *Harun Sabljaković*

*   Add .node-version files for Rails apps that use Node.js

    Node version managers that make use of this file:
      https://github.com/shadowspawn/node-version-usage#node-version-file-usage

    The generated Dockerfile will use the same node version.

    *Sam Ruby*

Please check [7-0-stable](https://github.com/rails/rails/blob/7-0-stable/railties/CHANGELOG.md) for previous changes.<|MERGE_RESOLUTION|>--- conflicted
+++ resolved
@@ -1,4 +1,3 @@
-<<<<<<< HEAD
 *   Allow column definitions passed to migration-producing generators (migration, model, resource, scaffold)
     to accept key-value options for both the field and an index. Spaces are also now allowed in the column definition.
 
@@ -14,7 +13,7 @@
     ```
 
     *Stephen Margheim*
-=======
+
 *   Add an option to start rails console in sandbox mode by default
 
     `sandbox_by_default` option is added to start rails console in sandbox
@@ -310,7 +309,6 @@
 *   Only use HostAuthorization middleware if `config.hosts` is not empty
 
     *Hartley McGuire*
->>>>>>> e98a6bda
 
 *   Raise an exception when a `before_action`'s "only" or "except" filter
     options reference an action that doesn't exist. This will be enabled by
