--- conflicted
+++ resolved
@@ -1,4 +1,3 @@
-<<<<<<< HEAD
 *   New and upgraded Rails apps no longer generate `config/initializers/application_controller_renderer.rb`
     or `config/initializers/cookies_serializer.rb`
 
@@ -6,7 +5,7 @@
     The new framework defaults file sets the serializer to `:marshal`.
 
     *Alex Ghiculescu*
-=======
+
 *   New applications get a dependency on the new `debug` gem, replacing `byebug`.
 
     *Xavier Noria*
@@ -75,7 +74,6 @@
 *   Raise an error in generators if an index type is invalid.
 
     *Petrik de Heus*
->>>>>>> 4a5d8fc3
 
 *   `package.json` now uses a strict version constraint for Rails JavaScript packages on new Rails apps.
 
