--- conflicted
+++ resolved
@@ -27,11 +27,7 @@
           options[:skip_action_cable]   = !defined?(ActionCable::Engine)
           options[:skip_sprockets]      = !defined?(Sprockets::Railtie)
           options[:skip_bootsnap]       = !defined?(Bootsnap)
-<<<<<<< HEAD
-          options[:skip_spring]         = !defined?(Spring)
           options[:webpack]             = File.exist?(Rails.root.join("config", "webpacker.yml"))
-=======
->>>>>>> b669e870
           options[:updating]            = true
           options
         end
