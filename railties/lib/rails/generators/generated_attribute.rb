# frozen_string_literal: true

require "active_support/time"

module Rails
  module Generators
    class GeneratedAttribute # :nodoc:
      INDEX_OPTIONS = %w(index uniq)
      UNIQ_INDEX_OPTIONS = %w(uniq)
      DEFAULT_TYPES = %w(
        attachment
        attachments
        belongs_to
        boolean
        date
        datetime
        decimal
        digest
        float
        integer
        references
        rich_text
        string
        text
        time
        timestamp
        token
      )
      OPTIONS_RE = /\{(.+?)\}(?![,}])/
      COMMA_NOT_CONTAINED_WITHIN_QUOTES_RE = /,(?![^'"]*['"][^'"]*$)/
      AVAILABLE_COLUMN_OPTIONS = %w(
        limit
        default
        null
        precision
        scale
        array
        polymorphic
        foreign_key
        if_exists
      )
      AVAILABLE_INDEX_OPTIONS = %w(
        unique
        length
        order
        opclass
        where
        type
        using
        comment
        algorithm
        name
        if_not_exists
        internal
        polymorphic
      )

      attr_accessor :name, :type
      attr_reader   :attr_options, :index_options
      attr_writer   :index_name

      class << self
        def parse(column_definition)
          column_definition = column_definition.delete(" ")
          optionless_column_definition = column_definition.gsub(OPTIONS_RE, "")
          name, type, index_type = optionless_column_definition.split(":")
          # if user provided "name:index" instead of "name:string:index"
          # type should be set blank so GeneratedAttribute's constructor
          # could set it to :string
          index_type, type = type, nil if valid_index_type?(type)

          column_options_definition = (column_definition[/#{type}\{(.+?)\}(?:$|:)/, 1] if type) || {}
          index_options_definition = (column_definition[/#{index_type}\{(.+?)\}$/, 1] if index_type) || {}

          type, attr_options = *parse_column_type_and_options(type, column_options_definition)
          index_options = parse_index_type_and_options(index_type, index_options_definition)
          type = type.to_sym if type

          if type && !valid_type?(type)
            raise Error, "Could not generate field '#{name}' with unknown type '#{type}'."
          end

          if index_type && !valid_index_type?(index_type)
            raise Error, "Could not generate field '#{name}' with unknown index '#{index_type}'."
          end

          new(name, type, attr_options, index_options)
        end

        def valid_type?(type)
          DEFAULT_TYPES.include?(type.to_s) ||
            ActiveRecord::Base.connection.valid_type?(type)
        end

        def valid_index_type?(index_type)
          INDEX_OPTIONS.include?(index_type.to_s)
        end

        def reference?(type)
          [:references, :belongs_to].include? type
        end

        private
          # parse possible attribute options like :limit for string/text/binary/integer, :precision/:scale for decimals or :polymorphic for references/belongs_to
          # when declaring options curly brackets should be used
<<<<<<< HEAD
          def parse_column_type_and_options(type, column_options)
            case
            when column_options.blank?
              [ type, {} ]
            when %w[string text binary integer].include?(type) && column_options.match?(/^\d+$/)
              [ type, limit: column_options.to_i ]
            when %w[decimal numeric].include?(type) && column_options.match?(/^(\d+)[,.-](\d+)$/)
              precision, scale = column_options.split(/[,.-]/)
              [ :decimal, precision: precision.to_i, scale: scale.to_i ]
            else
              [ type, parse_attr_options(column_options).to_h.deep_symbolize_keys ]
            end
          end

          def parse_index_type_and_options(index_type, index_options)
            passed_options = if index_type.nil?
              false
            elsif index_options.blank?
              {}
            elsif index_options == "{}"
              {}
            else
              provided_options = index_options.split(COMMA_NOT_CONTAINED_WITHIN_QUOTES_RE)
              provided_options.filter_map do |option|
                key, value = parse_option(option)

                next unless AVAILABLE_INDEX_OPTIONS.include?(key)

                [key, value]
              end.to_h.deep_symbolize_keys
            end

            if UNIQ_INDEX_OPTIONS.include?(index_type)
              passed_options.merge(unique: true)
=======
          def parse_type_and_options(type)
            case type
            when /(text|binary)\{([a-z]+)\}/
              return $1, size: $2.to_sym
            when /(string|text|binary|integer)\{(\d+)\}/
              return $1, limit: $2.to_i
            when /decimal\{(\d+)[,.-](\d+)\}/
              return :decimal, precision: $1.to_i, scale: $2.to_i
            when /(references|belongs_to)\{(.+)\}/
              type = $1
              provided_options = $2.split(/[,.-]/)
              options = Hash[provided_options.map { |opt| [opt.to_sym, true] }]

              return type, options
>>>>>>> e98a6bda
            else
              passed_options
            end
          end

          def parse_attr_options(options_str)
            # this allows values like for `default` that are strings with commas
            # e.g. `text{default:'hello, world!'}`
            provided_options = options_str.split(COMMA_NOT_CONTAINED_WITHIN_QUOTES_RE)
            provided_options.filter_map do |option|
              key, value = parse_option(option)

              next unless AVAILABLE_COLUMN_OPTIONS.include?(key)

              [key, value]
            end
          end

          def parse_option(option)
            if option.match(/(.+):\{(.+)\}/)
              key, nested_opt = $1, $2

              [key, Hash[*parse_option(nested_opt)]]
            else
              key, val = option.split(":")

              [key, parse_value(val)]
            end
          end

          def parse_value(value)
            case value
            when "true"         then true
            when "false"        then false
            when "[]"           then []
            when "{}"           then {}
            when /^['"].*['"]$/ then value[1...-1]
            when nil            then true
            when /^\d+$/        then Integer(value)
            when  /^\d+\.\d+$/  then Float(value)
            else value
            end
          end
      end

      def initialize(name, type = nil, attr_options = {}, index_options = false)
        @name           = name
        @type           = type || :string
        @has_index      = !!index_options
        @attr_options   = attr_options
        @index_options  = index_options || {}
      end

      def field_type
        @field_type ||= case type
                        when :integer                  then :number_field
                        when :float, :decimal          then :text_field
                        when :time                     then :time_field
                        when :datetime, :timestamp     then :datetime_field
                        when :date                     then :date_field
                        when :text                     then :text_area
                        when :rich_text                then :rich_text_area
                        when :boolean                  then :check_box
                        when :attachment, :attachments then :file_field
                        else
                          :text_field
        end
      end

      def default
        @default ||= case type
                     when :integer                     then 1
                     when :float                       then 1.5
                     when :decimal                     then "9.99"
                     when :datetime, :timestamp, :time then Time.now.to_fs(:db)
                     when :date                        then Date.today.to_fs(:db)
                     when :string                      then name == "type" ? "" : "MyString"
                     when :text                        then "MyText"
                     when :boolean                     then false
                     when :references, :belongs_to,
                          :attachment, :attachments,
                          :rich_text                   then nil
                     else
                       ""
        end
      end

      def plural_name
        name.delete_suffix("_id").pluralize
      end

      def singular_name
        name.delete_suffix("_id").singularize
      end

      def human_name
        name.humanize
      end

      def index_name
        @index_name ||= if polymorphic?
          %w(id type).map { |t| "#{name}_#{t}" }
        else
          column_name
        end
      end

      def column_name
        @column_name ||= reference? ? "#{name}_id" : name
      end

      def foreign_key?
        name.end_with?("_id")
      end

      def reference?
        self.class.reference?(type)
      end

      def polymorphic?
        attr_options[:polymorphic]
      end

      def required?
        reference? && Rails.application.config.active_record.belongs_to_required_by_default
      end

      def has_index?
        @has_index
      end

      def password_digest?
        name == "password" && type == :digest
      end

      def token?
        type == :token
      end

      def rich_text?
        type == :rich_text
      end

      def attachment?
        type == :attachment
      end

      def attachments?
        type == :attachments
      end

      def virtual?
        rich_text? || attachment? || attachments?
      end

      def inject_options
        (+"").tap { |s| options_for_migration.each { |k, v| s << ", #{k}: #{v.inspect}" } }
      end

      def inject_index_options
        (+"").tap { |s| @index_options&.each { |k, v| s << ", #{k}: #{v.inspect}" } }
      end

      def options_for_migration
        @attr_options.dup.tap do |options|
          if required?
            options[:null] = false
          end

          if reference? && !polymorphic?
            options[:foreign_key] ||= true
          end
        end
      end
    end
  end
end<|MERGE_RESOLUTION|>--- conflicted
+++ resolved
@@ -103,11 +103,12 @@
         private
           # parse possible attribute options like :limit for string/text/binary/integer, :precision/:scale for decimals or :polymorphic for references/belongs_to
           # when declaring options curly brackets should be used
-<<<<<<< HEAD
           def parse_column_type_and_options(type, column_options)
             case
             when column_options.blank?
               [ type, {} ]
+            when %w[text binary].include?(type) && column_options.match?(/^[a-z]+$/)
+              [ type, size: column_options.to_sym ]
             when %w[string text binary integer].include?(type) && column_options.match?(/^\d+$/)
               [ type, limit: column_options.to_i ]
             when %w[decimal numeric].include?(type) && column_options.match?(/^(\d+)[,.-](\d+)$/)
@@ -138,22 +139,6 @@
 
             if UNIQ_INDEX_OPTIONS.include?(index_type)
               passed_options.merge(unique: true)
-=======
-          def parse_type_and_options(type)
-            case type
-            when /(text|binary)\{([a-z]+)\}/
-              return $1, size: $2.to_sym
-            when /(string|text|binary|integer)\{(\d+)\}/
-              return $1, limit: $2.to_i
-            when /decimal\{(\d+)[,.-](\d+)\}/
-              return :decimal, precision: $1.to_i, scale: $2.to_i
-            when /(references|belongs_to)\{(.+)\}/
-              type = $1
-              provided_options = $2.split(/[,.-]/)
-              options = Hash[provided_options.map { |opt| [opt.to_sym, true] }]
-
-              return type, options
->>>>>>> e98a6bda
             else
               passed_options
             end
