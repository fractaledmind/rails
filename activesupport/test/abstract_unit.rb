ORIG_ARGV = ARGV.dup

begin
  old, $VERBOSE = $VERBOSE, nil
  require File.expand_path('../../../load_paths', __FILE__)
ensure
  $VERBOSE = old
end

require 'active_support/core_ext/kernel/reporting'

silence_warnings do
  Encoding.default_internal = "UTF-8"
  Encoding.default_external = "UTF-8"
end

require 'active_support/testing/autorun'
require 'empty_bool'

ENV['NO_RELOAD'] = '1'
require 'active_support'

Thread.abort_on_exception = true

# Show backtraces for deprecated behavior for quicker cleanup.
ActiveSupport::Deprecation.debug = true

<<<<<<< HEAD
def rubinius_skip(message = '')
  skip message if RUBY_ENGINE == 'rbx'
=======
# Skips the current run on JRuby using Minitest::Assertions#skip
def jruby_skip(message = '')
  skip message if RUBY_ENGINE == 'jruby'
>>>>>>> e998edd2
end<|MERGE_RESOLUTION|>--- conflicted
+++ resolved
@@ -25,12 +25,12 @@
 # Show backtraces for deprecated behavior for quicker cleanup.
 ActiveSupport::Deprecation.debug = true
 
-<<<<<<< HEAD
+# Skips the current run on Rubinius using Minitest::Assertions#skip
 def rubinius_skip(message = '')
   skip message if RUBY_ENGINE == 'rbx'
-=======
+end
+
 # Skips the current run on JRuby using Minitest::Assertions#skip
 def jruby_skip(message = '')
   skip message if RUBY_ENGINE == 'jruby'
->>>>>>> e998edd2
 end