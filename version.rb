--- conflicted
+++ resolved
@@ -8,11 +8,7 @@
     MAJOR = 4
     MINOR = 2
     TINY  = 11
-<<<<<<< HEAD
-    PRE   = "2"
-=======
     PRE   = "3"
->>>>>>> 11f2bdf7
 
     STRING = [MAJOR, MINOR, TINY, PRE].compact.join(".")
   end
