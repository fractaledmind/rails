--- conflicted
+++ resolved
@@ -73,14 +73,8 @@
       include Naming
       include Broadcasting
 
-<<<<<<< HEAD
       SUBSCRIPTION_CONFIRMATION_INTERNAL_MESSAGE = 'confirm_subscription'.freeze
 
-      on_subscribe   :subscribed
-      on_unsubscribe :unsubscribed
-
-=======
->>>>>>> cf426a7e
       attr_reader :params, :connection
       delegate :logger, to: :connection
 
@@ -149,14 +143,7 @@
       # Called by the cable connection when its cut so the channel has a chance to cleanup with callbacks.
       # This method is not intended to be called directly by the user. Instead, overwrite the #unsubscribed callback.
       def unsubscribe_from_channel
-<<<<<<< HEAD
-        run_unsubscribe_callbacks
-=======
-        run_callbacks :unsubscribe do
-          unsubscribed
-        end
-        logger.info "#{self.class.name} unsubscribed"
->>>>>>> cf426a7e
+        _run_unsubscribe_callbacks { unsubscribed }
       end
 
 
@@ -205,15 +192,8 @@
 
 
         def subscribe_to_channel
-<<<<<<< HEAD
-          run_subscribe_callbacks
+          _run_subscribe_callbacks { subscribed }
           transmit_subscription_confirmation unless defer_subscription_confirmation?
-=======
-          logger.info "#{self.class.name} subscribing"
-          run_callbacks :subscribe do
-            subscribed
-          end
->>>>>>> cf426a7e
         end
 
 
@@ -242,15 +222,6 @@
             end
           end
         end
-<<<<<<< HEAD
-
-        def run_subscribe_callbacks
-          self.class.on_subscribe_callbacks.each { |callback| send(callback) }
-        end
-
-        def run_unsubscribe_callbacks
-          self.class.on_unsubscribe_callbacks.each { |callback| send(callback) }
-        end
 
         def transmit_subscription_confirmation
           unless subscription_confirmation_sent?
@@ -260,9 +231,6 @@
             @subscription_confirmation_sent = true
           end
         end
-
-=======
->>>>>>> cf426a7e
     end
   end
 end