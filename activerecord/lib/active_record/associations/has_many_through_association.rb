--- conflicted
+++ resolved
@@ -140,32 +140,20 @@
 
           scope = through_association.scope
           scope.where! construct_join_attributes(*records)
-          scope_with_association_conditions = scope.where through_scope_attributes
+          scope = scope.where(through_scope_attributes)
 
           case method
           when :destroy
-            if scope_with_association_conditions.klass.primary_key
-              count = scope_with_association_conditions.destroy_all.length
+            if scope.klass.primary_key
+              count = scope.destroy_all.length
             else
-<<<<<<< HEAD
               scope.each(&:_run_destroy_callbacks)
               count = scope.delete_all
-=======
-              scope_with_association_conditions.each(&:_run_destroy_callbacks)
-
-              arel = scope_with_association_conditions.arel
-
-              stmt = Arel::DeleteManager.new
-              stmt.from scope_with_association_conditions.klass.arel_table
-              stmt.wheres = arel.constraints
-
-              count = scope_with_association_conditions.klass.connection.delete(stmt, 'SQL', scope_with_association_conditions.bound_attributes)
->>>>>>> eebcebde
             end
           when :nullify
-            count = scope_with_association_conditions.update_all(source_reflection.foreign_key => nil)
+            count = scope.update_all(source_reflection.foreign_key => nil)
           else
-            count = scope_with_association_conditions.delete_all
+            count = scope.delete_all
           end
 
           delete_through_records(records)
