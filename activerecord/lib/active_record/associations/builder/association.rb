--- conflicted
+++ resolved
@@ -84,16 +84,12 @@
     def define_extensions(model)
     end
 
-<<<<<<< HEAD
     def self.define_callbacks(model, reflection)
-      add_before_destroy_callbacks(model, reflection) if reflection.options[:dependent]
-=======
-    def define_callbacks(model, reflection)
-      if options[:dependent]
-        check_dependent_options
-        add_destroy_callbacks(model, name)
+      if dependent = reflection.options[:dependent]
+        check_dependent_options(dependent)
+        add_destroy_callbacks(model, reflection)
       end
->>>>>>> 87d1aba3
+
       Association.extensions.each do |extension|
         extension.build model, reflection
       end
@@ -134,25 +130,15 @@
 
     private
 
-<<<<<<< HEAD
-    def self.add_before_destroy_callbacks(model, reflection)
-      unless valid_dependent_options.include? reflection.options[:dependent]
-        raise ArgumentError, "The :dependent option must be one of #{valid_dependent_options}, but is :#{reflection.options[:dependent]}"
+    def self.check_dependent_options(dependent)
+      unless valid_dependent_options.include? dependent
+        raise ArgumentError, "The :dependent option must be one of #{valid_dependent_options}, but is :#{dependent}"
       end
+    end
 
+    def self.add_destroy_callbacks(model, reflection)
       name = reflection.name
       model.before_destroy lambda { |o| o.association(name).handle_dependency }
     end
-=======
-      def check_dependent_options
-        unless valid_dependent_options.include? options[:dependent]
-          raise ArgumentError, "The :dependent option must be one of #{valid_dependent_options}, but is :#{options[:dependent]}"
-        end
-      end
-
-      def add_destroy_callbacks(model, name)
-        model.before_destroy lambda { |o| o.association(name).handle_dependency }
-      end
->>>>>>> 87d1aba3
   end
 end