--- conflicted
+++ resolved
@@ -64,9 +64,6 @@
     #     group.each { |person| person.party_all_night! }
     #   end
     #
-<<<<<<< HEAD
-    # To be yielded each record one by one, use #find_each instead.
-=======
     # If you do not provide a block to #find_in_batches, it will return an Enumerator
     # for chaining with other methods:
     #
@@ -74,7 +71,8 @@
     #     puts "Processing group ##{batch}"
     #     group.each(&:recover_from_last_night!)
     #   end
->>>>>>> 0aad463c
+    #
+    # To be yielded each record one by one, use #find_each instead.
     #
     # ==== Options
     # * <tt>:batch_size</tt> - Specifies the size of the batch. Default to 1000.
