<<<<<<< HEAD
*   Only warn about negative enums if a positive form that would cause conflicts exists.

    Fixes #39065.

    *Alex Ghiculescu*

*   Allow the inverse of a `has_one` association that was previously autosaved to be loaded.

    Fixes #34255.

    *Steven Weber*

*   Reset statement cache for association if `table_name` is changed.

    Fixes #36453.

    *Ryuta Kamizono*

*   Prevent collection associations from being autosaved multiple times.

    Fixes #39173.

    *Eugene Kenny*

*   Resolve issue with insert_all unique_by option when used with expression index.

    When the `:unique_by` option of `ActiveRecord::Persistence.insert_all` and
    `ActiveRecord::Persistence.upsert_all` was used with the name of an expression index, an error
    was raised. Adding a guard around the formatting behavior for the `:unique_by` corrects this.

    Usage:

    ```ruby
    create_table :books, id: :integer, force: true do |t|
      t.column :name, :string
      t.index "lower(name)", unique: true
    end

    Book.insert_all [{ name: "MyTest" }], unique_by: :index_books_on_lower_name
    ```

    Fixes #39516.

    *Austen Madden*

*   Resolve conflict between counter cache and optimistic locking.

    Bump an Active Record instance's lock version after updating its counter
    cache. This avoids raising an unnecessary `ActiveRecord::StaleObjectError`
    upon subsequent transactions by maintaining parity with the corresponding
    database record's `lock_version` column.

    Fixes #16449.

    *Aaron Lipman*

*   Fix index creation to preserve index comment in bulk change table on MySQL.

    *Ryuta Kamizono*
=======
## Rails 6.0.3.6 (March 26, 2021) ##

*   No changes.
>>>>>>> 0073c7b2


## Rails 6.0.3.5 (February 10, 2021) ##

*   Fix possible DoS vector in PostgreSQL money type

    Carefully crafted input can cause a DoS via the regular expressions used
    for validating the money format in the PostgreSQL adapter.  This patch
    fixes the regexp.

    Thanks to @dee-see from Hackerone for this patch!

    [CVE-2021-22880]

    *Aaron Patterson*


## Rails 6.0.3.4 (October 07, 2020) ##

*   No changes.


## Rails 6.0.3.3 (September 09, 2020) ##

*   No changes.


## Rails 6.0.3.2 (June 17, 2020) ##

*   No changes.


## Rails 6.0.3.1 (May 18, 2020) ##

*   No changes.


## Rails 6.0.3 (May 06, 2020) ##

*   Recommend applications don't use the `database` kwarg in `connected_to`

    The database kwarg in `connected_to` was meant to be used for one-off scripts but is often used in requests. This is really dangerous because it re-establishes a connection every time. It's deprecated in 6.1 and will be removed in 6.2 without replacement. This change soft deprecates it in 6.0 by removing documentation.

    *Eileen M. Uchitelle*

*   Fix support for PostgreSQL 11+ partitioned indexes.

    *Sebastián Palma*

*   Add support for beginless ranges, introduced in Ruby 2.7.

    *Josh Goodall*

*   Fix insert_all with enum values

    Fixes #38716.

    *Joel Blum*

*   Regexp-escape table name for MS SQL

    Add `Regexp.escape` to one method in ActiveRecord, so that table names with regular expression characters in them work as expected. Since MS SQL Server uses "[" and "]" to quote table and column names, and those characters are regular expression characters, methods like `pluck` and `select` fail in certain cases when used with the MS SQL Server adapter.

    *Larry Reid*

*   Store advisory locks on their own named connection.

    Previously advisory locks were taken out against a connection when a migration started. This works fine in single database applications but doesn't work well when migrations need to open new connections which results in the lock getting dropped.

    In order to fix this we are storing the advisory lock on a new connection with the connection specification name `AdisoryLockBase`. The caveat is that we need to maintain at least 2 connections to a database while migrations are running in order to do this.

    *Eileen M. Uchitelle*, *John Crepezzi*

*   Ensure `:reading` connections always raise if a write is attempted.

    Now Rails will raise an `ActiveRecord::ReadOnlyError` if any connection on the reading handler attempts to make a write. If your reading role needs to write you should name the role something other than `:reading`.

    *Eileen M. Uchitelle*

*   Enforce fresh ETag header after a collection's contents change by adding
    ActiveRecord::Relation#cache_key_with_version. This method will be used by
    ActionController::ConditionalGet to ensure that when collection cache versioning
    is enabled, requests using ConditionalGet don't return the same ETag header
    after a collection is modified. Fixes #38078.

    *Aaron Lipman*

*   A database URL can now contain a querystring value that contains an equal sign. This is needed to support passing PostgresSQL `options`.

     *Joshua Flanagan*

*   Retain explicit selections on the base model after applying `includes` and `joins`.

    Resolves #34889.

    *Patrick Rebsch*


## Rails 6.0.2.2 (March 19, 2020) ##

*   No changes.


## Rails 6.0.2.1 (December 18, 2019) ##

*   No changes.


## Rails 6.0.2 (December 13, 2019) ##

*   Share the same connection pool for primary and replica databases in the
    transactional tests for the same database.

    *Edouard Chin*

*   Fix the preloader when one record is fetched using `after_initialize`
    but not the entire collection.

    *Bradley Price*

*   Fix collection callbacks not terminating when `:abort` is thrown.

    *Edouard Chin*, *Ryuta Kamizono*

*   Correctly deprecate `where.not` working as NOR for relations.

    12a9664 deprecated where.not working as NOR, however
    doing a relation query like `where.not(relation: { ... })`
    wouldn't be properly deprecated and `where.not` would work as
    NAND instead.

    *Edouard Chin*

*   Fix `db:migrate` task with multiple databases to restore the connection
    to the previous database.

    The migrate task iterates and establish a connection over each db
    resulting in the last one to be used by subsequent rake tasks.
    We should reestablish a connection to the connection that was
    established before the migrate tasks was run

    *Edouard Chin*

*   Fix multi-threaded issue for `AcceptanceValidator`.

    *Ryuta Kamizono*


## Rails 6.0.1 (November 5, 2019) ##

*    Common Table Expressions are allowed on read-only connections.

     *Chris Morris*

*    New record instantiation respects `unscope`.

     *Ryuta Kamizono*

*    Fixed a case where `find_in_batches` could halt too early.

     *Takayuki Nakata*

*    Autosaved associations always perform validations when a custom validation
     context is used.

     *Tekin Suleyman*

*    `sql.active_record` notifications now include the `:connection` in
     their payloads.

     *Eugene Kenny*

*    A rollback encountered in an `after_commit` callback does not reset
     previously-committed record state.

     *Ryuta Kamizono*

*    Fixed that join order was lost when eager-loading.

     *Ryuta Kamizono*

*   `DESCRIBE` queries are allowed on read-only connections.

    *Dylan Thacker-Smith*

*   Fixed that records that had been `inspect`ed could not be marshaled.

    *Eugene Kenny*

*   The connection pool reaper thread is respawned in forked processes. This
    fixes that idle connections in forked processes wouldn't be reaped.

    *John Hawthorn*

*   The memoized result of `ActiveRecord::Relation#take` is properly cleared
    when `ActiveRecord::Relation#reset` or `ActiveRecord::Relation#reload`
    is called.

    *Anmol Arora*

*   Fixed the performance regression for `primary_keys` introduced MySQL 8.0.

    *Hiroyuki Ishii*

*   `insert`, `insert_all`, `upsert`, and `upsert_all` now clear the query cache.

    *Eugene Kenny*

*   Call `while_preventing_writes` directly from `connected_to`.

    In some cases application authors want to use the database switching middleware and make explicit calls with `connected_to`. It's possible for an app to turn off writes and not turn them back on by the time we call `connected_to(role: :writing)`.

    This change allows apps to fix this by assuming if a role is writing we want to allow writes, except in the case it's explicitly turned off.

    *Eileen M. Uchitelle*

*   Improve detection of ActiveRecord::StatementTimeout with mysql2 adapter in the edge case when the query is terminated during filesort.

    *Kir Shatrov*


## Rails 6.0.0 (August 16, 2019) ##

*   Preserve user supplied joins order as much as possible.

    Fixes #36761, #34328, #24281, #12953.

    *Ryuta Kamizono*

*   Make the DATABASE_URL env variable only affect the primary connection. Add new env variables for multiple databases.

    *John Crepezzi*, *Eileen Uchitelle*

*   Add a warning for enum elements with 'not_' prefix.

        class Foo
          enum status: [:sent, :not_sent]
        end

    *Edu Depetris*

*   Make currency symbols optional for money column type in PostgreSQL

    *Joel Schneider*


## Rails 6.0.0.rc2 (July 22, 2019) ##

*   Add database_exists? method to connection adapters to check if a database exists.

    *Guilherme Mansur*

*   PostgreSQL: Fix GROUP BY with ORDER BY virtual count attribute.

    Fixes #36022.

    *Ryuta Kamizono*

*   Make ActiveRecord `ConnectionPool.connections` method thread-safe.

    Fixes #36465.

    *Jeff Doering*

*   Fix sqlite3 collation parsing when using decimal columns.

    *Martin R. Schuster*

*   Fix invalid schema when primary key column has a comment.

    Fixes #29966.

    *Guilherme Goettems Schneider*

*   Fix table comment also being applied to the primary key column.

    *Guilherme Goettems Schneider*

*   Fix merging left_joins to maintain its own `join_type` context.

    Fixes #36103.

    *Ryuta Kamizono*


## Rails 6.0.0.rc1 (April 24, 2019) ##

*   Add `touch` option to `has_one` association.

    *Abhay Nikam*

*   Deprecate `where.not` working as NOR and will be changed to NAND in Rails 6.1.

    ```ruby
    all = [treasures(:diamond), treasures(:sapphire), cars(:honda), treasures(:sapphire)]
    assert_equal all, PriceEstimate.all.map(&:estimate_of)
    ```

    In Rails 6.0:

    ```ruby
    sapphire = treasures(:sapphire)

    nor = all.reject { |e|
      e.estimate_of_type == sapphire.class.polymorphic_name
    }.reject { |e|
      e.estimate_of_id == sapphire.id
    }
    assert_equal [cars(:honda)], nor

    without_sapphire = PriceEstimate.where.not(
      estimate_of_type: sapphire.class.polymorphic_name, estimate_of_id: sapphire.id
    )
    assert_equal nor, without_sapphire.map(&:estimate_of)
    ```

    In Rails 6.1:

    ```ruby
    sapphire = treasures(:sapphire)

    nand = all - [sapphire]
    assert_equal [treasures(:diamond), cars(:honda)], nand

    without_sapphire = PriceEstimate.where.not(
      estimate_of_type: sapphire.class.polymorphic_name, estimate_of_id: sapphire.id
    )
    assert_equal nand, without_sapphire.map(&:estimate_of)
    ```

    *Ryuta Kamizono*

*   Fix dirty tracking after rollback.

    Fixes #15018, #30167, #33868.

    *Ryuta Kamizono*

*   Add `ActiveRecord::Relation#cache_version` to support recyclable cache keys via
    the versioned entries in `ActiveSupport::Cache`. This also means that
    `ActiveRecord::Relation#cache_key` will now return a stable key that does not
    include the max timestamp or count any more.

    NOTE: This feature is turned off by default, and `cache_key` will still return
    cache keys with timestamps until you set `ActiveRecord::Base.collection_cache_versioning = true`.
    That's the setting for all new apps on Rails 6.0+

    *Lachlan Sylvester*

*   Fix dirty tracking for `touch` to track saved changes.

    Fixes #33429.

    *Ryuta Kamzono*

*   `change_column_comment` and `change_table_comment` are invertible only if
    `to` and `from` options are specified.

    *Yoshiyuki Kinjo*

*   Don't call commit/rollback callbacks when a record isn't saved.

    Fixes #29747.

    *Ryuta Kamizono*

*   Fix circular `autosave: true` causes invalid records to be saved.

    Prior to the fix, when there was a circular series of `autosave: true`
    associations, the callback for a `has_many` association was run while
    another instance of the same callback on the same association hadn't
    finished running. When control returned to the first instance of the
    callback, the instance variable had changed, and subsequent associated
    records weren't saved correctly. Specifically, the ID field for the
    `belongs_to` corresponding to the `has_many` was `nil`.

    Fixes #28080.

    *Larry Reid*

*   Raise `ArgumentError` for invalid `:limit` and `:precision` like as other options.

    Before:

    ```ruby
    add_column :items, :attr1, :binary,   size: 10      # => ArgumentError
    add_column :items, :attr2, :decimal,  scale: 10     # => ArgumentError
    add_column :items, :attr3, :integer,  limit: 10     # => ActiveRecordError
    add_column :items, :attr4, :datetime, precision: 10 # => ActiveRecordError
    ```

    After:

    ```ruby
    add_column :items, :attr1, :binary,   size: 10      # => ArgumentError
    add_column :items, :attr2, :decimal,  scale: 10     # => ArgumentError
    add_column :items, :attr3, :integer,  limit: 10     # => ArgumentError
    add_column :items, :attr4, :datetime, precision: 10 # => ArgumentError
    ```

    *Ryuta Kamizono*

*   Association loading isn't to be affected by scoping consistently
    whether preloaded / eager loaded or not, with the exception of `unscoped`.

    Before:

    ```ruby
    Post.where("1=0").scoping do
      Comment.find(1).post                   # => nil
      Comment.preload(:post).find(1).post    # => #<Post id: 1, ...>
      Comment.eager_load(:post).find(1).post # => #<Post id: 1, ...>
    end
    ```

    After:

    ```ruby
    Post.where("1=0").scoping do
      Comment.find(1).post                   # => #<Post id: 1, ...>
      Comment.preload(:post).find(1).post    # => #<Post id: 1, ...>
      Comment.eager_load(:post).find(1).post # => #<Post id: 1, ...>
    end
    ```

    Fixes #34638, #35398.

    *Ryuta Kamizono*

*   Add `rails db:prepare` to migrate or setup a database.

    Runs `db:migrate` if the database exists or `db:setup` if it doesn't.

    *Roberto Miranda*

*   Add `after_save_commit` callback as shortcut for `after_commit :hook, on: [ :create, :update ]`.

    *DHH*

*   Assign all attributes before calling `build` to ensure the child record is visible in
    `before_add` and `after_add` callbacks for `has_many :through` associations.

    Fixes #33249.

    *Ryan H. Kerr*

*   Add `ActiveRecord::Relation#extract_associated` for extracting associated records from a relation.

    ```
    account.memberships.extract_associated(:user)
    # => Returns collection of User records
    ```

    *DHH*

*   Add `ActiveRecord::Relation#annotate` for adding SQL comments to its queries.

    For example:

    ```
    Post.where(id: 123).annotate("this is a comment").to_sql
    # SELECT "posts".* FROM "posts" WHERE "posts"."id" = 123 /* this is a comment */
    ```

    This can be useful in instrumentation or other analysis of issued queries.

    *Matt Yoho*

*   Support Optimizer Hints.

    In most databases, a way to control the optimizer is by using optimizer hints,
    which can be specified within individual statements.

    Example (for MySQL):

        Topic.optimizer_hints("MAX_EXECUTION_TIME(50000)", "NO_INDEX_MERGE(topics)")
        # SELECT /*+ MAX_EXECUTION_TIME(50000) NO_INDEX_MERGE(topics) */ `topics`.* FROM `topics`

    Example (for PostgreSQL with pg_hint_plan):

        Topic.optimizer_hints("SeqScan(topics)", "Parallel(topics 8)")
        # SELECT /*+ SeqScan(topics) Parallel(topics 8) */ "topics".* FROM "topics"

    See also:

    * https://dev.mysql.com/doc/refman/8.0/en/optimizer-hints.html
    * https://pghintplan.osdn.jp/pg_hint_plan.html
    * https://docs.oracle.com/en/database/oracle/oracle-database/12.2/tgsql/influencing-the-optimizer.html
    * https://docs.microsoft.com/en-us/sql/t-sql/queries/hints-transact-sql-query?view=sql-server-2017
    * https://www.ibm.com/support/knowledgecenter/en/SSEPGG_11.1.0/com.ibm.db2.luw.admin.perf.doc/doc/c0070117.html

    *Ryuta Kamizono*

*   Fix query attribute method on user-defined attribute to be aware of typecasted value.

    For example, the following code no longer return false as casted non-empty string:

    ```
    class Post < ActiveRecord::Base
      attribute :user_defined_text, :text
    end

    Post.new(user_defined_text: "false").user_defined_text? # => true
    ```

    *Yuji Kamijima*

*   Quote empty ranges like other empty enumerables.

    *Patrick Rebsch*

*   Add `insert_all`/`insert_all!`/`upsert_all` methods to `ActiveRecord::Persistence`,
    allowing bulk inserts akin to the bulk updates provided by `update_all` and
    bulk deletes by `delete_all`.

    Supports skipping or upserting duplicates through the `ON CONFLICT` syntax
    for PostgreSQL (9.5+) and SQLite (3.24+) and `ON DUPLICATE KEY UPDATE` syntax
    for MySQL.

    *Bob Lail*

*   Add `rails db:seed:replant` that truncates tables of each database
    for current environment and loads the seeds.

    *bogdanvlviv*, *DHH*

*   Add `ActiveRecord::Base.connection.truncate` for SQLite3 adapter.

    *bogdanvlviv*

*   Deprecate mismatched collation comparison for uniqueness validator.

    Uniqueness validator will no longer enforce case sensitive comparison in Rails 6.1.
    To continue case sensitive comparison on the case insensitive column,
    pass `case_sensitive: true` option explicitly to the uniqueness validator.

    *Ryuta Kamizono*

*   Add `reselect` method. This is a short-hand for `unscope(:select).select(fields)`.

    Fixes #27340.

    *Willian Gustavo Veiga*

*   Add negative scopes for all enum values.

    Example:

        class Post < ActiveRecord::Base
          enum status: %i[ drafted active trashed ]
        end

        Post.not_drafted # => where.not(status: :drafted)
        Post.not_active  # => where.not(status: :active)
        Post.not_trashed # => where.not(status: :trashed)

    *DHH*

*   Fix different `count` calculation when using `size` with manual `select` with DISTINCT.

    Fixes #35214.

    *Juani Villarejo*


## Rails 6.0.0.beta3 (March 11, 2019) ##

*   No changes.


## Rails 6.0.0.beta2 (February 25, 2019) ##

*   Fix prepared statements caching to be enabled even when query caching is enabled.

    *Ryuta Kamizono*

*   Ensure `update_all` series cares about optimistic locking.

    *Ryuta Kamizono*

*   Don't allow `where` with non numeric string matches to 0 values.

    *Ryuta Kamizono*

*   Introduce `ActiveRecord::Relation#destroy_by` and `ActiveRecord::Relation#delete_by`.

    `destroy_by` allows relation to find all the records matching the condition and perform
    `destroy_all` on the matched records.

    Example:

        Person.destroy_by(name: 'David')
        Person.destroy_by(name: 'David', rating: 4)

        david = Person.find_by(name: 'David')
        david.posts.destroy_by(id: [1, 2, 3])

    `delete_by` allows relation to find all the records matching the condition and perform
    `delete_all` on the matched records.

    Example:

        Person.delete_by(name: 'David')
        Person.delete_by(name: 'David', rating: 4)

        david = Person.find_by(name: 'David')
        david.posts.delete_by(id: [1, 2, 3])

    *Abhay Nikam*

*   Don't allow `where` with invalid value matches to nil values.

    Fixes #33624.

    *Ryuta Kamizono*

*   SQLite3: Implement `add_foreign_key` and `remove_foreign_key`.

    *Ryuta Kamizono*

*   Deprecate using class level querying methods if the receiver scope
    regarded as leaked. Use `klass.unscoped` to avoid the leaking scope.

    *Ryuta Kamizono*

*   Allow applications to automatically switch connections.

    Adds a middleware and configuration options that can be used in your
    application to automatically switch between the writing and reading
    database connections.

    `GET` and `HEAD` requests will read from the replica unless there was
    a write in the last 2 seconds, otherwise they will read from the primary.
    Non-get requests will always write to the primary. The middleware accepts
    an argument for a Resolver class and an Operations class where you are able
    to change how the auto-switcher works to be most beneficial for your
    application.

    To use the middleware in your application you can use the following
    configuration options:

    ```
    config.active_record.database_selector = { delay: 2.seconds }
    config.active_record.database_resolver = ActiveRecord::Middleware::DatabaseSelector::Resolver
    config.active_record.database_resolver_context = ActiveRecord::Middleware::DatabaseSelector::Resolver::Session
    ```

    To change the database selection strategy, pass a custom class to the
    configuration options:

    ```
    config.active_record.database_selector = { delay: 10.seconds }
    config.active_record.database_resolver = MyResolver
    config.active_record.database_resolver_context = MyResolver::MyCookies
    ```

    *Eileen M. Uchitelle*

*   MySQL: Support `:size` option to change text and blob size.

    *Ryuta Kamizono*

*   Make `t.timestamps` with precision by default.

    *Ryuta Kamizono*


## Rails 6.0.0.beta1 (January 18, 2019) ##

*   Remove deprecated `#set_state` from the transaction object.

    *Rafael Mendonça França*

*   Remove deprecated `#supports_statement_cache?` from the database adapters.

    *Rafael Mendonça França*

*   Remove deprecated `#insert_fixtures` from the database adapters.

    *Rafael Mendonça França*

*   Remove deprecated `ActiveRecord::ConnectionAdapters::SQLite3Adapter#valid_alter_table_type?`.

    *Rafael Mendonça França*

*   Do not allow passing the column name to `sum` when a block is passed.

    *Rafael Mendonça França*

*   Do not allow passing the column name to `count` when a block is passed.

    *Rafael Mendonça França*

*   Remove delegation of missing methods in a relation to arel.

    *Rafael Mendonça França*

*   Remove delegation of missing methods in a relation to private methods of the class.

    *Rafael Mendonça França*

*   Deprecate `config.active_record.sqlite3.represent_boolean_as_integer`.

    *Rafael Mendonça França*

*   Change `SQLite3Adapter` to always represent boolean values as integers.

    *Rafael Mendonça França*

*   Remove ability to specify a timestamp name for `#cache_key`.

    *Rafael Mendonça França*

*   Remove deprecated `ActiveRecord::Migrator.migrations_path=`.

    *Rafael Mendonça França*

*   Remove deprecated `expand_hash_conditions_for_aggregates`.

    *Rafael Mendonça França*

*   Set polymorphic type column to NULL on `dependent: :nullify` strategy.

    On polymorphic associations both the foreign key and the foreign type columns will be set to NULL.

    *Laerti Papa*

*   Allow permitted instance of `ActionController::Parameters` as argument of `ActiveRecord::Relation#exists?`.

    *Gannon McGibbon*

*   Add support for endless ranges introduces in Ruby 2.6.

    *Greg Navis*

*   Deprecate passing `migrations_paths` to `connection.assume_migrated_upto_version`.

    *Ryuta Kamizono*

*   MySQL: `ROW_FORMAT=DYNAMIC` create table option by default.

    Since MySQL 5.7.9, the `innodb_default_row_format` option defines the default row
    format for InnoDB tables. The default setting is `DYNAMIC`.
    The row format is required for indexing on `varchar(255)` with `utf8mb4` columns.

    *Ryuta Kamizono*

*   Fix join table column quoting with SQLite.

    *Gannon McGibbon*

*   Allow disabling scopes generated by `ActiveRecord.enum`.

    *Alfred Dominic*

*   Ensure that `delete_all` on collection proxy returns affected count.

    *Ryuta Kamizono*

*   Reset scope after delete on collection association to clear stale offsets of removed records.

    *Gannon McGibbon*

*   Add the ability to prevent writes to a database for the duration of a block.

    Allows the application to prevent writes to a database. This can be useful when
    you're building out multiple databases and want to make sure you're not sending
    writes when you want a read.

    If `while_preventing_writes` is called and the query is considered a write
    query the database will raise an exception regardless of whether the database
    user is able to write.

    This is not meant to be a catch-all for write queries but rather a way to enforce
    read-only queries without opening a second connection. One purpose of this is to
    catch accidental writes, not all writes.

    *Eileen M. Uchitelle*

*   Allow aliased attributes to be used in `#update_columns` and `#update`.

    *Gannon McGibbon*

*   Allow spaces in postgres table names.

    Fixes issue where "user post" is misinterpreted as "\"user\".\"post\"" when quoting table names with the postgres adapter.

    *Gannon McGibbon*

*   Cached `columns_hash` fields should be excluded from `ResultSet#column_types`.

    PR #34528 addresses the inconsistent behaviour when attribute is defined for an ignored column. The following test
    was passing for SQLite and MySQL, but failed for PostgreSQL:

    ```ruby
    class DeveloperName < ActiveRecord::Type::String
      def deserialize(value)
        "Developer: #{value}"
      end
    end

    class AttributedDeveloper < ActiveRecord::Base
      self.table_name = "developers"

      attribute :name, DeveloperName.new

      self.ignored_columns += ["name"]
    end

    developer = AttributedDeveloper.create
    developer.update_column :name, "name"

    loaded_developer = AttributedDeveloper.where(id: developer.id).select("*").first
    puts loaded_developer.name # should be "Developer: name" but it's just "name"
    ```

    *Dmitry Tsepelev*

*   Make the implicit order column configurable.

    When calling ordered finder methods such as `first` or `last` without an
    explicit order clause, ActiveRecord sorts records by primary key. This can
    result in unpredictable and surprising behaviour when the primary key is
    not an auto-incrementing integer, for example when it's a UUID. This change
    makes it possible to override the column used for implicit ordering such
    that `first` and `last` will return more predictable results.

    Example:

        class Project < ActiveRecord::Base
          self.implicit_order_column = "created_at"
        end

    *Tekin Suleyman*

*   Bump minimum PostgreSQL version to 9.3.

    *Yasuo Honda*

*   Values of enum are frozen, raising an error when attempting to modify them.

    *Emmanuel Byrd*

*   Move `ActiveRecord::StatementInvalid` SQL to error property and include binds as separate error property.

    `ActiveRecord::ConnectionAdapters::AbstractAdapter#translate_exception_class` now requires `binds` to be passed as the last argument.

    `ActiveRecord::ConnectionAdapters::AbstractAdapter#translate_exception` now requires `message`, `sql`, and `binds` to be passed as keyword arguments.

    Subclasses of `ActiveRecord::StatementInvalid` must now provide `sql:` and `binds:` arguments to `super`.

    Example:

    ```
    class MySubclassedError < ActiveRecord::StatementInvalid
      def initialize(message, sql:, binds:)
        super(message, sql: sql, binds: binds)
      end
    end
    ```

    *Gannon McGibbon*

*   Add an `:if_not_exists` option to `create_table`.

    Example:

        create_table :posts, if_not_exists: true do |t|
          t.string :title
        end

    That would execute:

        CREATE TABLE IF NOT EXISTS posts (
          ...
        )

    If the table already exists, `if_not_exists: false` (the default) raises an
    exception whereas `if_not_exists: true` does nothing.

    *fatkodima*, *Stefan Kanev*

*   Defining an Enum as a Hash with blank key, or as an Array with a blank value, now raises an `ArgumentError`.

    *Christophe Maximin*

*   Adds support for multiple databases to `rails db:schema:cache:dump` and `rails db:schema:cache:clear`.

    *Gannon McGibbon*

*   `update_columns` now correctly raises `ActiveModel::MissingAttributeError`
    if the attribute does not exist.

    *Sean Griffin*

*   Add support for hash and URL configs in database hash of `ActiveRecord::Base.connected_to`.

    ````
    User.connected_to(database: { writing: "postgres://foo" }) do
      User.create!(name: "Gannon")
    end

    config = { "adapter" => "sqlite3", "database" => "db/readonly.sqlite3" }
    User.connected_to(database: { reading: config }) do
      User.count
    end
    ````

    *Gannon McGibbon*

*   Support default expression for MySQL.

    MySQL 8.0.13 and higher supports default value to be a function or expression.

    https://dev.mysql.com/doc/refman/8.0/en/create-table.html

    *Ryuta Kamizono*

*   Support expression indexes for MySQL.

    MySQL 8.0.13 and higher supports functional key parts that index
    expression values rather than column or column prefix values.

    https://dev.mysql.com/doc/refman/8.0/en/create-index.html

    *Ryuta Kamizono*

*   Fix collection cache key with limit and custom select to avoid ambiguous timestamp column error.

    Fixes #33056.

    *Federico Martinez*

*   Add basic API for connection switching to support multiple databases.

    1) Adds a `connects_to` method for models to connect to multiple databases. Example:

    ```
    class AnimalsModel < ApplicationRecord
      self.abstract_class = true

      connects_to database: { writing: :animals_primary, reading: :animals_replica }
    end

    class Dog < AnimalsModel
      # connected to both the animals_primary db for writing and the animals_replica for reading
    end
    ```

    2) Adds a `connected_to` block method for switching connection roles or connecting to
    a database that the model didn't connect to. Connecting to the database in this block is
    useful when you have another defined connection, for example `slow_replica` that you don't
    want to connect to by default but need in the console, or a specific code block.

    ```
    ActiveRecord::Base.connected_to(role: :reading) do
      Dog.first # finds dog from replica connected to AnimalsBase
      Book.first # doesn't have a reading connection, will raise an error
    end
    ```

    ```
    ActiveRecord::Base.connected_to(database: :slow_replica) do
      SlowReplicaModel.first # if the db config has a slow_replica configuration this will be used to do the lookup, otherwise this will throw an exception
    end
    ```

    *Eileen M. Uchitelle*

*   Enum raises on invalid definition values

    When defining a Hash enum it can be easy to use `[]` instead of `{}`. This
    commit checks that only valid definition values are provided, those can
    be a Hash, an array of Symbols or an array of Strings. Otherwise it
    raises an `ArgumentError`.

    Fixes #33961

    *Alberto Almagro*

*   Reloading associations now clears the Query Cache like `Persistence#reload` does.

    ```
    class Post < ActiveRecord::Base
      has_one :category
      belongs_to :author
      has_many :comments
    end

    # Each of the following will now clear the query cache.
    post.reload_category
    post.reload_author
    post.comments.reload
    ```

    *Christophe Maximin*

*   Added `index` option for `change_table` migration helpers.
    With this change you can create indexes while adding new
    columns into the existing tables.

    Example:

        change_table(:languages) do |t|
          t.string :country_code, index: true
        end

    *Mehmet Emin İNAÇ*

*   Fix `transaction` reverting for migrations.

    Before: Commands inside a `transaction` in a reverted migration ran uninverted.
    Now: This change fixes that by reverting commands inside `transaction` block.

    *fatkodima*, *David Verhasselt*

*   Raise an error instead of scanning the filesystem root when `fixture_path` is blank.

    *Gannon McGibbon*, *Max Albrecht*

*   Allow `ActiveRecord::Base.configurations=` to be set with a symbolized hash.

    *Gannon McGibbon*

*   Don't update counter cache unless the record is actually saved.

    Fixes #31493, #33113, #33117.

    *Ryuta Kamizono*

*   Deprecate `ActiveRecord::Result#to_hash` in favor of `ActiveRecord::Result#to_a`.

    *Gannon McGibbon*, *Kevin Cheng*

*   SQLite3 adapter supports expression indexes.

    ```
    create_table :users do |t|
      t.string :email
    end

    add_index :users, 'lower(email)', name: 'index_users_on_email', unique: true
    ```

    *Gray Kemmey*

*   Allow subclasses to redefine autosave callbacks for associated records.

    Fixes #33305.

    *Andrey Subbota*

*   Bump minimum MySQL version to 5.5.8.

    *Yasuo Honda*

*   Use MySQL utf8mb4 character set by default.

    `utf8mb4` character set with 4-Byte encoding supports supplementary characters including emoji.
    The previous default 3-Byte encoding character set `utf8` is not enough to support them.

    *Yasuo Honda*

*   Fix duplicated record creation when using nested attributes with `create_with`.

    *Darwin Wu*

*   Configuration item `config.filter_parameters` could also filter out
    sensitive values of database columns when calling `#inspect`.
    We also added `ActiveRecord::Base::filter_attributes`/`=` in order to
    specify sensitive attributes to specific model.

    ```
    Rails.application.config.filter_parameters += [:credit_card_number, /phone/]
    Account.last.inspect # => #<Account id: 123, name: "DHH", credit_card_number: [FILTERED], telephone_number: [FILTERED] ...>
    SecureAccount.filter_attributes += [:name]
    SecureAccount.last.inspect # => #<SecureAccount id: 42, name: [FILTERED], credit_card_number: [FILTERED] ...>
    ```

    *Zhang Kang*, *Yoshiyuki Kinjo*

*   Deprecate `column_name_length`, `table_name_length`, `columns_per_table`,
    `indexes_per_table`, `columns_per_multicolumn_index`, `sql_query_length`,
    and `joins_per_query` methods in `DatabaseLimits`.

    *Ryuta Kamizono*

*   `ActiveRecord::Base.configurations` now returns an object.

    `ActiveRecord::Base.configurations` used to return a hash, but this
    is an inflexible data model. In order to improve multiple-database
    handling in Rails, we've changed this to return an object. Some methods
    are provided to make the object behave hash-like in order to ease the
    transition process. Since most applications don't manipulate the hash
    we've decided to add backwards-compatible functionality that will throw
    a deprecation warning if used, however calling `ActiveRecord::Base.configurations`
    will use the new version internally and externally.

    For example, the following `database.yml`:

    ```
    development:
      adapter: sqlite3
      database: db/development.sqlite3
    ```

    Used to become a hash:

    ```
    { "development" => { "adapter" => "sqlite3", "database" => "db/development.sqlite3" } }
    ```

    Is now converted into the following object:

    ```
    #<ActiveRecord::DatabaseConfigurations:0x00007fd1acbdf800 @configurations=[
      #<ActiveRecord::DatabaseConfigurations::HashConfig:0x00007fd1acbded10 @env_name="development",
        @spec_name="primary", @config={"adapter"=>"sqlite3", "database"=>"db/development.sqlite3"}>
      ]
    ```

    Iterating over the database configurations has also changed. Instead of
    calling hash methods on the `configurations` hash directly, a new method `configs_for` has
    been provided that allows you to select the correct configuration. `env_name` and
    `spec_name` arguments are optional. For example, these return an array of
    database config objects for the requested environment and a single database config object
    will be returned for the requested environment and specification name respectively.

    ```
    ActiveRecord::Base.configurations.configs_for(env_name: "development")
    ActiveRecord::Base.configurations.configs_for(env_name: "development", spec_name: "primary")
    ```

    *Eileen M. Uchitelle*, *Aaron Patterson*

*   Add database configuration to disable advisory locks.

    ```
    production:
      adapter: postgresql
      advisory_locks: false
    ```

    *Guo Xiang*

*   SQLite3 adapter `alter_table` method restores foreign keys.

    *Yasuo Honda*

*   Allow `:to_table` option to `invert_remove_foreign_key`.

    Example:

       remove_foreign_key :accounts, to_table: :owners

    *Nikolay Epifanov*, *Rich Chen*

*   Add environment & load_config dependency to `bin/rake db:seed` to enable
    seed load in environments without Rails and custom DB configuration

    *Tobias Bielohlawek*

*   Fix default value for mysql time types with specified precision.

    *Nikolay Kondratyev*

*   Fix `touch` option to behave consistently with `Persistence#touch` method.

    *Ryuta Kamizono*

*   Migrations raise when duplicate column definition.

    Fixes #33024.

    *Federico Martinez*

*   Bump minimum SQLite version to 3.8

    *Yasuo Honda*

*   Fix parent record should not get saved with duplicate children records.

    Fixes #32940.

    *Santosh Wadghule*

*   Fix logic on disabling commit callbacks so they are not called unexpectedly when errors occur.

    *Brian Durand*

*   Ensure `Associations::CollectionAssociation#size` and `Associations::CollectionAssociation#empty?`
    use loaded association ids if present.

    *Graham Turner*

*   Add support to preload associations of polymorphic associations when not all the records have the requested associations.

    *Dana Sherson*

*   Add `touch_all` method to `ActiveRecord::Relation`.

    Example:

        Person.where(name: "David").touch_all(time: Time.new(2020, 5, 16, 0, 0, 0))

    *fatkodima*, *duggiefresh*

*   Add `ActiveRecord::Base.base_class?` predicate.

    *Bogdan Gusiev*

*   Add custom prefix/suffix options to `ActiveRecord::Store.store_accessor`.

    *Tan Huynh*, *Yukio Mizuta*

*   Rails 6 requires Ruby 2.5.0 or newer.

    *Jeremy Daer*, *Kasper Timm Hansen*

*   Deprecate `update_attributes`/`!` in favor of `update`/`!`.

    *Eddie Lebow*

*   Add `ActiveRecord::Base.create_or_find_by`/`!` to deal with the SELECT/INSERT race condition in
    `ActiveRecord::Base.find_or_create_by`/`!` by leaning on unique constraints in the database.

    *DHH*

*   Add `Relation#pick` as short-hand for single-value plucks.

    *DHH*


Please check [5-2-stable](https://github.com/rails/rails/blob/5-2-stable/activerecord/CHANGELOG.md) for previous changes.<|MERGE_RESOLUTION|>--- conflicted
+++ resolved
@@ -1,4 +1,3 @@
-<<<<<<< HEAD
 *   Only warn about negative enums if a positive form that would cause conflicts exists.
 
     Fixes #39065.
@@ -58,11 +57,11 @@
 *   Fix index creation to preserve index comment in bulk change table on MySQL.
 
     *Ryuta Kamizono*
-=======
+
+
 ## Rails 6.0.3.6 (March 26, 2021) ##
 
 *   No changes.
->>>>>>> 0073c7b2
 
 
 ## Rails 6.0.3.5 (February 10, 2021) ##
