--- conflicted
+++ resolved
@@ -1,14 +1,3 @@
-<<<<<<< HEAD
-*   Add automatic filtering of encrypted attributes on inspect
-
-    This feature is enabled by default but can be disabled with
-
-    ```ruby
-    config.active_record.encryption.add_to_filter_parameters = false
-    ```
-
-    *Hartley McGuire*
-=======
 *   Allow unscoping of preload and eager_load associations
 
     Added the ability to unscope preload and eager_load associations just like
@@ -20,7 +9,16 @@
     ```
 
     *David Morehouse*
->>>>>>> e2c720fb
+
+*   Add automatic filtering of encrypted attributes on inspect
+
+    This feature is enabled by default but can be disabled with
+
+    ```ruby
+    config.active_record.encryption.add_to_filter_parameters = false
+    ```
+
+    *Hartley McGuire*
 
 *   Clear locking column on #dup
 
