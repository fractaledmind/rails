--- conflicted
+++ resolved
@@ -1,67 +1,7 @@
 ## Rails 4.0.0 (unreleased) ##
 
-<<<<<<< HEAD
-*   Created block to by-pass the prepared statement bindings.
-    This will allow to compose fragments of large SQL statements to
-    avoid multiple round-trips between Ruby and the DB.
-
-    Example:
-
-        sql = Post.connection.unprepared_statement do
-            Post.first.comments.to_sql
-        end
-
-    *Cédric Fabianski*
-
-*   Change the semantics of combining scopes to be the same as combining
-    class methods which return scopes. For example:
-
-        class User < ActiveRecord::Base
-          scope :active,   -> { where state: 'active' }
-          scope :inactive, -> { where state: 'inactive' }
-        end
-
-        class Post < ActiveRecord::Base
-          def self.active
-            where state: 'active'
-          end
-
-          def self.inactive
-            where state: 'inactive'
-          end
-        end
-
-        ### BEFORE ###
-
-        User.where(state: 'active').where(state: 'inactive')
-        # => SELECT * FROM users WHERE state = 'active' AND state = 'inactive'
-
-        User.active.inactive
-        # => SELECT * FROM users WHERE state = 'inactive'
-
-        Post.active.inactive
-        # => SELECT * FROM posts WHERE state = 'active' AND state = 'inactive'
-
-        ### AFTER ###
-
-        User.active.inactive
-        # => SELECT * FROM posts WHERE state = 'active' AND state = 'inactive'
-
-    Before this change, invoking a scope would merge it into the current
-    scope and return the result. `Relation#merge` applies "last where
-    wins" logic to de-duplicate the conditions, but this lead to
-    confusing and inconsistent behaviour. This fixes that.
-
-    If you really do want the "last where wins" logic, you can opt-in to
-    it like so:
-
-        User.active.merge(User.inactive)
-
-    Fixes #7365.
-
-    *Neeraj Singh* and *Jon Leighton*
-=======
-*   When `:name` option is provided to `remove_index`, use it if there is no index by the conventional name.
+*   When `:name` option is provided to `remove_index`, use it if there is no
+    index by the conventional name.
 
     For example, previously if an index was removed like so
     `remove_index :values, column: :value, name: 'a_different_name'`
@@ -70,7 +10,66 @@
     Fixes #8858.
 
     *Ezekiel Smithburg*
->>>>>>> b6226c3c
+
+*   Created block to by-pass the prepared statement bindings.
+    This will allow to compose fragments of large SQL statements to
+    avoid multiple round-trips between Ruby and the DB.
+
+    Example:
+
+        sql = Post.connection.unprepared_statement do
+            Post.first.comments.to_sql
+        end
+
+    *Cédric Fabianski*
+
+*   Change the semantics of combining scopes to be the same as combining
+    class methods which return scopes. For example:
+
+        class User < ActiveRecord::Base
+          scope :active,   -> { where state: 'active' }
+          scope :inactive, -> { where state: 'inactive' }
+        end
+
+        class Post < ActiveRecord::Base
+          def self.active
+            where state: 'active'
+          end
+
+          def self.inactive
+            where state: 'inactive'
+          end
+        end
+
+        ### BEFORE ###
+
+        User.where(state: 'active').where(state: 'inactive')
+        # => SELECT * FROM users WHERE state = 'active' AND state = 'inactive'
+
+        User.active.inactive
+        # => SELECT * FROM users WHERE state = 'inactive'
+
+        Post.active.inactive
+        # => SELECT * FROM posts WHERE state = 'active' AND state = 'inactive'
+
+        ### AFTER ###
+
+        User.active.inactive
+        # => SELECT * FROM posts WHERE state = 'active' AND state = 'inactive'
+
+    Before this change, invoking a scope would merge it into the current
+    scope and return the result. `Relation#merge` applies "last where
+    wins" logic to de-duplicate the conditions, but this lead to
+    confusing and inconsistent behaviour. This fixes that.
+
+    If you really do want the "last where wins" logic, you can opt-in to
+    it like so:
+
+        User.active.merge(User.inactive)
+
+    Fixes #7365.
+
+    *Neeraj Singh* and *Jon Leighton*
 
 *   Expand `#cache_key` to consult all relevant updated timestamps.
 
