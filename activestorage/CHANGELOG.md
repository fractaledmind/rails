<<<<<<< HEAD
*   Deprecate `ActiveStorage::Current.host` in favor of `ActiveStorage::Current.url_options` which accepts
    a host, protocol and port.

    *Santiago Bartesaghi*
=======
*   Make `vips` the default variant processor for new apps.

    See the upgrade guide for instructions on converting from `mini_magick` to `vips`. `mini_magick` is
    not deprecated, existing apps can keep using it.

    *Breno Gazzola*
>>>>>>> 9bf52355

*   Allow using [IAM](https://cloud.google.com/storage/docs/access-control/signed-urls) when signing URLs with GCS.

    ```yaml
    gcs:
      service: GCS
      ...
      iam: true
    ```

    *RRethy*

*   OpenSSL constants are now used for Digest computations.

    *Dirkjan Bussink*

*   Deprecate `config.active_storage.replace_on_assign_to_many`. Future versions of Rails
    will behave the same way as when the config is set to `true`.

    *Santiago Bartesaghi*

*   Remove deprecated methods: `build_after_upload`, `create_after_upload!` in favor of `create_and_upload!`,
    and `service_url` in favor of `url`.

    *Santiago Bartesaghi*

*   Add support of `strict_loading_by_default` to `ActiveStorage::Representations` controllers.

    *Anton Topchii*, *Andrew White*

*   Allow to detach an attachment when record is not persisted.

    *Jacopo Beschi*

*   Use libvips instead of ImageMagick to analyze images when `active_storage.variant_processor = vips`.

    *Breno Gazzola*

*   Add metadata value for presence of video channel in video blobs.

    The `metadata` attribute of video blobs has a new boolean key named `video` that is set to
    `true` if the file has an video channel and `false` if it doesn't.

    *Breno Gazzola*

*   Deprecate usage of `purge` and `purge_later` from the association extension.

    *Jacopo Beschi*

*   Passing extra parameters in `ActiveStorage::Blob#url` to S3 Client.

    This allows calls of `ActiveStorage::Blob#url` to have more interaction with
    the S3 Presigner, enabling, amongst other options, custom S3 domain URL
    Generation.

    ```ruby
    blob = ActiveStorage::Blob.last

    blob.url # => https://<bucket-name>.s3.<region>.amazonaws.com/<key>
    blob.url(virtual_host: true) # => # => https://<bucket-name>/<key>
    ```

    *josegomezr*

*   Allow setting a `Cache-Control` on files uploaded to GCS.

    ```yaml
    gcs:
      service: GCS
      ...
      cache_control: "public, max-age=3600"
    ```

    *maleblond*

*   The parameters sent to `ffmpeg` for generating a video preview image are now
    configurable under `config.active_storage.video_preview_arguments`.

    *Brendon Muir*

*   The ActiveStorage video previewer will now use scene change detection to generate
    better preview images (rather than the previous default of using the first frame
    of the video). This change requires FFmpeg v3.4+.

    *Jonathan Hefner*

*   Add support for ActiveStorage expiring URLs.

    ```ruby
    rails_blob_path(user.avatar, disposition: "attachment", expires_in: 30.minutes)

    <%= image_tag rails_blob_path(user.avatar.variant(resize: "100x100"), expires_in: 30.minutes) %>
    ```

    If you want to set default expiration time for ActiveStorage URLs throughout your application, set `config.active_storage.urls_expire_in`.

    *aki77*

*   Allow to purge an attachment when record is not persisted for `has_many_attached`.

    *Jacopo Beschi*

*   Add `with_all_variant_records` method to eager load all variant records on an attachment at once.
    `with_attached_image` scope now eager loads variant records if using variant tracking.

    *Alex Ghiculescu*

*   Add metadata value for presence of audio channel in video blobs.

    The `metadata` attribute of video blobs has a new boolean key named `audio` that is set to
    `true` if the file has an audio channel and `false` if it doesn't.

    *Breno Gazzola*

*   Adds analyzer for audio files.

    *Breno Gazzola*

*   Respect Active Record's primary_key_type in Active Storage migrations.

    *fatkodima*

*   Allow `expires_in` for ActiveStorage signed ids.

    *aki77*

*   Allow to purge an attachment when record is not persisted for `has_one_attached`.

    *Jacopo Beschi*

*   Add a load hook called `active_storage_variant_record` (providing `ActiveStorage::VariantRecord`)
    to allow for overriding aspects of the `ActiveStorage::VariantRecord` class. This makes
    `ActiveStorage::VariantRecord` consistent with `ActiveStorage::Blob` and `ActiveStorage::Attachment`
    that already have load hooks.

    *Brendon Muir*

*   `ActiveStorage::PreviewError` is raised when a previewer is unable to generate a preview image.

    *Alex Robbin*

*   Add `ActiveStorage::Streaming` module that can be included in a controller to get access to `#send_blob_stream`,
    which wraps the new `ActionController::Base#send_stream` method to stream a blob from cloud storage:

    ```ruby
    class MyPublicBlobsController < ApplicationController
      include ActiveStorage::SetBlob, ActiveStorage::Streaming

      def show
        http_cache_forever(public: true) do
          send_blob_stream @blob, disposition: params[:disposition]
        end
      end
    end
    ```

    *DHH*

*   Add ability to use pre-defined variants.

    ```ruby
    class User < ActiveRecord::Base
      has_one_attached :avatar do |attachable|
        attachable.variant :thumb, resize: "100x100"
        attachable.variant :medium, resize: "300x300", monochrome: true
      end
    end

    class Gallery < ActiveRecord::Base
      has_many_attached :photos do |attachable|
        attachable.variant :thumb, resize: "100x100"
        attachable.variant :medium, resize: "300x300", monochrome: true
      end
    end

    <%= image_tag user.avatar.variant(:thumb) %>
    ```

    *fatkodima*

*   After setting `config.active_storage.resolve_model_to_route = :rails_storage_proxy`
    `rails_blob_path` and `rails_representation_path` will generate proxy URLs by default.

    *Ali Ismayilov*

*   Declare `ActiveStorage::FixtureSet` and `ActiveStorage::FixtureSet.blob` to
    improve fixture integration.

    *Sean Doyle*


Please check [6-1-stable](https://github.com/rails/rails/blob/6-1-stable/activestorage/CHANGELOG.md) for previous changes.<|MERGE_RESOLUTION|>--- conflicted
+++ resolved
@@ -1,16 +1,14 @@
-<<<<<<< HEAD
+*   Make `vips` the default variant processor for new apps.
+
+    See the upgrade guide for instructions on converting from `mini_magick` to `vips`. `mini_magick` is
+    not deprecated, existing apps can keep using it.
+
+    *Breno Gazzola*
+
 *   Deprecate `ActiveStorage::Current.host` in favor of `ActiveStorage::Current.url_options` which accepts
     a host, protocol and port.
 
     *Santiago Bartesaghi*
-=======
-*   Make `vips` the default variant processor for new apps.
-
-    See the upgrade guide for instructions on converting from `mini_magick` to `vips`. `mini_magick` is
-    not deprecated, existing apps can keep using it.
-
-    *Breno Gazzola*
->>>>>>> 9bf52355
 
 *   Allow using [IAM](https://cloud.google.com/storage/docs/access-control/signed-urls) when signing URLs with GCS.
 
