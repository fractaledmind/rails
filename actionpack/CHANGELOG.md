--- conflicted
+++ resolved
@@ -1,13 +1,12 @@
-<<<<<<< HEAD
 *   Signed and encrypted cookies can now store `false` as their value when
     `action_dispatch.use_cookies_with_metadata` is enabled.
 
     *Rolandas Barysas*
-=======
+
+
 ## Rails 6.0.3.4 (October 07, 2020) ##
 
 *   [CVE-2020-8264] Prevent XSS in Actionable Exceptions
->>>>>>> fe76a95b
 
 
 ## Rails 6.0.3.3 (September 09, 2020) ##
