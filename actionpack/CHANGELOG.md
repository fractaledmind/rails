--- conflicted
+++ resolved
@@ -1,4 +1,3 @@
-<<<<<<< HEAD
 *   Return an absolute instead of relative path from an asset url in the case
     of the `asset_host` proc returning nil
 
@@ -41,11 +40,11 @@
     Fixes #14846.
 
     *Larry Lv*
-=======
+
+
 ## Rails 4.0.9 (August 18, 2014) ##
 
 *No changes*
->>>>>>> b792566f
 
 
 ## Rails 4.0.8 (July 2, 2014) ##
