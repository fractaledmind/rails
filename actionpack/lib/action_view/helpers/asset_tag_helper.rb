--- conflicted
+++ resolved
@@ -330,16 +330,9 @@
       # Computes the path to a font asset.
       # Full paths from the document root will be passed through.
       #
-<<<<<<< HEAD
-      # ==== Examples
       #   font_path("font")                                           # => /assets/font
       #   font_path("font.ttf")                                       # => /assets/font.ttf
       #   font_path("dir/font.ttf")                                   # => /assets/dir/font.ttf
-=======
-      #   font_path("font")                                           # => /fonts/font
-      #   font_path("font.ttf")                                       # => /fonts/font.ttf
-      #   font_path("dir/font.ttf")                                   # => /fonts/dir/font.ttf
->>>>>>> 7cd88840
       #   font_path("/dir/font.ttf")                                  # => /dir/font.ttf
       #   font_path("http://www.example.com/dir/font.ttf")            # => http://www.example.com/dir/font.ttf
       def font_path(source)
@@ -367,8 +360,6 @@
       #   width="30" and height="45". <tt>:size</tt> will be ignored if the
       #   value is not in the correct format.
       #
-      # ==== Examples
-<<<<<<< HEAD
       #  image_tag("icon")  # =>
       #    <img src="/assets/icon" alt="Icon" />
       #  image_tag("icon.png")  # =>
@@ -381,24 +372,6 @@
       #    <img alt="Icon" height="32" src="/icons/icon.gif" width="32" />
       #  image_tag("/icons/icon.gif", :class => "menu_icon") # =>
       #    <img alt="Icon" class="menu_icon" src="/icons/icon.gif" />
-=======
-      #   image_tag("icon")  # =>
-      #     <img src="/images/icon" alt="Icon" />
-      #   image_tag("icon.png")  # =>
-      #     <img src="/images/icon.png" alt="Icon" />
-      #   image_tag("icon.png", :size => "16x10", :alt => "Edit Entry")  # =>
-      #     <img src="/images/icon.png" width="16" height="10" alt="Edit Entry" />
-      #   image_tag("/icons/icon.gif", :size => "16x16")  # =>
-      #     <img src="/icons/icon.gif" width="16" height="16" alt="Icon" />
-      #   image_tag("/icons/icon.gif", :height => '32', :width => '32') # =>
-      #     <img alt="Icon" height="32" src="/icons/icon.gif" width="32" />
-      #   image_tag("/icons/icon.gif", :class => "menu_icon") # =>
-      #     <img alt="Icon" class="menu_icon" src="/icons/icon.gif" />
-      #   image_tag("mouse.png", :mouseover => "/images/mouse_over.png") # =>
-      #     <img src="/images/mouse.png" onmouseover="this.src='/images/mouse_over.png'" onmouseout="this.src='/images/mouse.png'" alt="Mouse" />
-      #   image_tag("mouse.png", :mouseover => image_path("mouse_over.png")) # =>
-      #     <img src="/images/mouse.png" onmouseover="this.src='/images/mouse_over.png'" onmouseout="this.src='/images/mouse.png'" alt="Mouse" />
->>>>>>> 7cd88840
       def image_tag(source, options={})
         options = options.symbolize_keys
 
@@ -435,8 +408,6 @@
       #   width="30" and height="45". <tt>:size</tt> will be ignored if the
       #   value is not in the correct format.
       #
-      # ==== Examples
-<<<<<<< HEAD
       #  video_tag("trailer")  # =>
       #    <video src="/videos/trailer" />
       #  video_tag("trailer.ogg")  # =>
@@ -455,26 +426,6 @@
       #    <video><source src="/videos/trailer.ogg" /><source src="/videos/trailer.flv" /></video>
       #  video_tag(["trailer.ogg", "trailer.flv"], :size => "160x120") # =>
       #    <video height="120" width="160"><source src="/videos/trailer.ogg" /><source src="/videos/trailer.flv" /></video>
-=======
-      #   video_tag("trailer")  # =>
-      #     <video src="/videos/trailer" />
-      #   video_tag("trailer.ogg")  # =>
-      #     <video src="/videos/trailer.ogg" />
-      #   video_tag("trailer.ogg", :controls => true, :autobuffer => true)  # =>
-      #     <video autobuffer="autobuffer" controls="controls" src="/videos/trailer.ogg" />
-      #   video_tag("trailer.m4v", :size => "16x10", :poster => "screenshot.png")  # =>
-      #     <video src="/videos/trailer.m4v" width="16" height="10" poster="/images/screenshot.png" />
-      #   video_tag("/trailers/hd.avi", :size => "16x16")  # =>
-      #     <video src="/trailers/hd.avi" width="16" height="16" />
-      #   video_tag("/trailers/hd.avi", :height => '32', :width => '32') # =>
-      #     <video height="32" src="/trailers/hd.avi" width="32" />
-      #   video_tag("trailer.ogg", "trailer.flv") # =>
-      #     <video><source src="/videos/trailer.ogg" /><source src="/videos/trailer.flv" /></video>
-      #   video_tag(["trailer.ogg", "trailer.flv"]) # =>
-      #     <video><source src="/videos/trailer.ogg" /><source src="/videos/trailer.flv" /></video>
-      #   video_tag(["trailer.ogg", "trailer.flv"], :size => "160x120") # =>
-      #     <video height="120" width="160"><source src="/videos/trailer.ogg" /><source src="/videos/trailer.flv" /></video>
->>>>>>> 7cd88840
       def video_tag(*sources)
         multiple_sources_tag('video', sources) do |options|
           options[:poster] = path_to_image(options[:poster]) if options[:poster]
