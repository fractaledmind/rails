<<<<<<< HEAD
*   Generate `week_field` input values using a 1-based index and not a 0-based index
    as per the W3 spec: http://www.w3.org/TR/html-markup/datatypes.html#form.data.week

    *Christoph Geschwind*


## Rails 4.2.5.rc1 (October 30, 2015) ##
=======
## Rails 4.2.5 (November 12, 2015) ##

*   Fix `mail_to` when called with `nil` as argument.

    *Rafael Mendonça França*
>>>>>>> 73521d58

*   `url_for` does not modify its arguments when generating polymorphic URLs.

    *Bernerd Schaefer*


## Rails 4.2.4 (August 24, 2015) ##

* No Changes *


## Rails 4.2.3 (June 25, 2015) ##

*   `translate` should handle `raise` flag correctly in case of both main and default
    translation is missing.

    Fixes #19967

    *Bernard Potocki*

*   `translate` allows `default: [[]]` again for a default value of `[]`.

    Fixes #19640.

    *Adam Prescott*

*   `translate` should accept nils as members of the `:default`
    parameter without raising a translation missing error.  Fixes a
    regression introduced 362557e.

    Fixes #19419

    *Justin Coyne*

*   `number_to_percentage` does not crash with `Float::NAN` or `Float::INFINITY`
    as input when `precision: 0` is used.

    Fixes #19227.

    *Yves Senn*


## Rails 4.2.2 (June 16, 2015) ##

* No Changes *


## Rails 4.2.1 (March 19, 2015) ##

*   Default translations that have a lower precedence than an html safe default,
    but are not themselves safe, should not be marked as html_safe.

    *Justin Coyne*

*   Added an explicit error message, in `ActionView::PartialRenderer`
    for partial `rendering`, when the value of option `as` has invalid characters.

    *Angelo Capilleri*


## Rails 4.2.0 (December 20, 2014) ##

*   Local variable in a partial is now available even if a falsy value is
    passed to `:object` when rendering a partial.

    Fixes #17373.

    *Agis Anastasopoulos*

*   Add support for `:enforce_utf8` option in `form_for`.

    This is the same option that was added in 06388b0 to `form_tag` and allows
    users to skip the insertion of the UTF8 enforcer tag in a form.

    * claudiob *

*   Fix a bug that <%= foo(){ %> and <%= foo()do %> in view templates were not regarded
    as Ruby block calls.

    * Akira Matsuda *

*   Update `select_tag` to work correctly with `:include_blank` option passing a string.

    Fixes #16483.

    *Frank Groeneveld*

*   Changed the meaning of `render "foo/bar"`.

    Previously, calling `render "foo/bar"` in a controller action is equivalent
    to `render file: "foo/bar"`. In Rails 4.2, this has been changed to mean
    `render template: "foo/bar"` instead. If you need to render a file, please
    change your code to use the explicit form (`render file: "foo/bar"`) instead.

    *Jeremy Jackson*

*   Add support for ARIA attributes in tags.

    Example:

        <%= f.text_field :name, aria: { required: "true", hidden: "false" } %>

    now generates:

         <input aria-hidden="false" aria-required="true" id="user_name" name="user[name]" type="text">

    *Paola Garcia Casadiego*

*   Provide a `builder` object when using the `label` form helper in block form.

    The new `builder` object responds to `translation`, allowing I18n fallback support
    when you want to customize how a particular label is presented.

    *Alex Robbin*

*   Add I18n support for input/textarea placeholder text.

    Placeholder I18n follows the same convention as `label` I18n.

    *Alex Robbin*

*   Fix that render layout: 'messages/layout' should also be added to the dependency tracker tree.

    *DHH*

*   Add `PartialIteration` object used when rendering collections.

    The iteration object is available as the local variable
    `#{template_name}_iteration` when rendering partials with collections.

    It gives access to the `size` of the collection being iterated over,
    the current `index` and two convenience methods `first?` and `last?`.

    *Joel Junström*, *Lucas Uyezu*

*   Return an absolute instead of relative path from an asset url in the case
    of the `asset_host` proc returning nil.

    *Jolyon Pawlyn*

*   Fix `html_escape_once` to properly handle hex escape sequences (e.g. &#x1a2b;).

    *John F. Douthat*

*   Added String support for min and max properties for date field helpers.

    *Todd Bealmear*

*   The `highlight` helper now accepts a block to be used instead of the `highlighter`
    option.

    *Lucas Mazza*

*   The `except` and `highlight` helpers now accept regular expressions.

    *Jan Szumiec*

*   Flatten the array parameter in `safe_join`, so it behaves consistently with
    `Array#join`.

    *Paul Grayson*

*   Honor `html_safe` on array elements in tag values, as we do for plain string
    values.

    *Paul Grayson*

*   Add `ActionView::Template::Handler.unregister_template_handler`.

    It performs the opposite of `ActionView::Template::Handler.register_template_handler`.

    *Zuhao Wan*

*   Bring `cache_digest` rake tasks up-to-date with the latest API changes.

    *Jiri Pospisil*

*   Allow custom `:host` option to be passed to `asset_url` helper that
    overwrites `config.action_controller.asset_host` for particular asset.

    *Hubert Łępicki*

*   Deprecate `AbstractController::Base.parent_prefixes`.
    Override `AbstractController::Base.local_prefixes` when you want to change
    where to find views.

    *Nick Sutterer*

*   Take label values into account when doing I18n lookups for model attributes.

    The following:

        # form.html.erb
        <%= form_for @post do |f| %>
          <%= f.label :type, value: "long" %>
        <% end %>

        # en.yml
        en:
          activerecord:
            attributes:
              post/long: "Long-form Post"

    Used to simply return "long", but now it will return "Long-form
    Post".

    *Joshua Cody*

*   Change `asset_path` to use File.join to create proper paths:

    Before:

        https://some.host.com//assets/some.js

    After:

        https://some.host.com/assets/some.js

    *Peter Schröder*

*   Change `favicon_link_tag` default mimetype from `image/vnd.microsoft.icon` to
    `image/x-icon`.

    Before:

        # => favicon_link_tag 'myicon.ico'
        <link href="/assets/myicon.ico" rel="shortcut icon" type="image/vnd.microsoft.icon" />

    After:

        # => favicon_link_tag 'myicon.ico'
        <link href="/assets/myicon.ico" rel="shortcut icon" type="image/x-icon" />

    *Geoffroy Lorieux*

*   Remove wrapping div with inline styles for hidden form fields.

    We are dropping HTML 4.01 and XHTML strict compliance since input tags directly
    inside a form are valid HTML5, and the absence of inline styles help in validating
    for Content Security Policy.

    *Joost Baaij*

*   `collection_check_boxes` respects `:index` option for the hidden field name.

    Fixes #14147.

    *Vasiliy Ermolovich*

*   `date_select` helper with option `with_css_classes: true` does not overwrite other classes.

    *Izumi Wong-Horiuchi*

*   `number_to_percentage` does not crash with `Float::NAN` or `Float::INFINITY`
    as input.

    Fixes #14405.

    *Yves Senn*

*   Add `include_hidden` option to `collection_check_boxes` helper.

    *Vasiliy Ermolovich*

*   Fixed a problem where the default options for the `button_tag` helper are not
    applied correctly.

    Fixes #14254.

    *Sergey Prikhodko*

*   Take variants into account when calculating template digests in ActionView::Digestor.

    The arguments to ActionView::Digestor#digest are now being passed as a hash
    to support variants and allow more flexibility in the future. The support for
    regular (required) arguments is deprecated and will be removed in Rails 5.0 or later.

    *Piotr Chmolowski, Łukasz Strzałkowski*

Please check [4-1-stable](https://github.com/rails/rails/blob/4-1-stable/actionview/CHANGELOG.md) for previous changes.<|MERGE_RESOLUTION|>--- conflicted
+++ resolved
@@ -1,18 +1,14 @@
-<<<<<<< HEAD
 *   Generate `week_field` input values using a 1-based index and not a 0-based index
     as per the W3 spec: http://www.w3.org/TR/html-markup/datatypes.html#form.data.week
 
     *Christoph Geschwind*
 
 
-## Rails 4.2.5.rc1 (October 30, 2015) ##
-=======
 ## Rails 4.2.5 (November 12, 2015) ##
 
 *   Fix `mail_to` when called with `nil` as argument.
 
     *Rafael Mendonça França*
->>>>>>> 73521d58
 
 *   `url_for` does not modify its arguments when generating polymorphic URLs.
 
